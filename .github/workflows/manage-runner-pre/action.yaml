--- conflicted
+++ resolved
@@ -35,29 +35,4 @@
       # This is desirable to make sure bazel does not use stale pre-built binaries
       # Bazel actually keeps all intermediate objects so builds are still fast
       run: bazel clean
-<<<<<<< HEAD
-=======
-      shell: bash
-
-    - name: "☁️ Setup S3 cache credentials"
-      id: bazel-remote-creds
-      shell: bash
-      run: |
-        mkdir -p ~/.aws
-        chmod 700 ~/.aws
-        sudo chown -R $USER:$GROUP ~/.aws
-        cat <<_EOF | install -m 0600 /dev/stdin ~/.aws/config
-        [wasabi]
-        region = eu-central-2
-        _EOF
-
-        cat <<_EOF | install -m 0600 /dev/stdin ~/.aws/credentials
-        [wasabi]
-        aws_access_key_id = ${{ inputs.aws_access_key_id }}
-        aws_secret_access_key = ${{ inputs.aws_secret_access_key }}
-        _EOF
-
-    - name: "💾 Start bazel-remote s3 cache"
-      run: ./bin/bazel-cache-s3-start.sh
->>>>>>> 7af1c9a4
       shell: bash