--- conflicted
+++ resolved
@@ -5,78 +5,13 @@
       - "main"
   pull_request:
   merge_group:
-<<<<<<< HEAD
-=======
-  schedule:
-    # * is a special character in YAML so you have to quote this string
-    - cron: "30 1 * * *"
->>>>>>> 53c2defc
 jobs:
   bazel:
     runs-on: ubuntu-22.04
     steps:
-<<<<<<< HEAD
       - uses: actions/checkout@v4
       - uses: ./.github/workflows/setup-bazel
         name: Setup bazel
-=======
-      ########################################
-      # Setup
-      ########################################
-      - name: Free Disk Space (Ubuntu)
-        uses: jlumbroso/free-disk-space@v1.3.1
-        with:
-          # this might remove tools that are actually needed,
-          # when set to "true" but frees about 6 GB
-          tool-cache: true
-          large-packages: false # this is slow
-      - uses: actions/checkout@v4
-      - uses: bazelbuild/setup-bazelisk@v2
-
-      ########################################
-      # Download and unpack cache
-      ########################################
-      - name: Mount bazel cache
-        uses: actions/cache@v3
-        with:
-          path: "~/.cache/bazel"
-          # Configure cache updates
-          # https://github.com/actions/cache/blob/main/tips-and-workarounds.md#update-a-cache
-          # https://github.com/actions/cache/blob/main/examples.md#---bazel
-          key: ${{ runner.os }}-bazel-${{ hashFiles('.bazelversion', '.bazelrc', 'WORKSPACE', 'WORKSPACE.bazel', 'MODULE.bazel', 'Cargo.Bazel.lock') }}
-          restore-keys: |
-            ${{ runner.os }}-bazel-
-
-      ########################################
-      # Once per night, update dependencies and completely delete and recreate bazel cache
-      ########################################
-      - uses: actions/setup-python@v4
-        if: "${{github.event.schedule == '30 1 * * *' && github.ref == 'refs/heads/main'}}"
-        with:
-          python-version: "3.11"
-      - uses: snok/install-poetry@v1
-        if: "${{github.event.schedule == '30 1 * * *' && github.ref == 'refs/heads/main'}}"
-      - name: If running on schedule (at night) and on main, completely delete bazel cache then update deps
-        if: "${{github.event.schedule == '30 1 * * *' && github.ref == 'refs/heads/main'}}"
-        run: |
-          set -eExou pipefail
-          #
-          # Completely delete bazel cache
-          #
-          sudo rm -rf ~/.cache/bazel/*
-          #
-          # Update dependencies
-          #
-          cargo update
-          poetry update
-          ./bin/poetry-export.sh
-          CARGO_BAZEL_REPIN=true bazel query //...
-      - name: Create Pull Request
-        if: "${{github.event.schedule == '30 1 * * *' && github.ref == 'refs/heads/main'}}"
-        uses: peter-evans/create-pull-request@v5
-        with:
-          commit-message: Update dependencies
->>>>>>> 53c2defc
 
       ########################################
       # Build and test
@@ -126,45 +61,7 @@
       ########################################
       - name: Update k8s deployments
         if: ${{ startsWith(github.ref, 'refs/tags/v') || startsWith(github.ref, 'refs/heads/container') || (github.ref == 'refs/heads/main') }}
-<<<<<<< HEAD
         uses: ./.github/workflows/update-deployments.yml
-=======
-        env:
-          GITLAB_API_TOKEN: ${{ secrets.GITLAB_API_TOKEN }}
-        run: |
-          set -eExou pipefail
-
-          cd .git
-
-          # checkout branch
-          git clone "https://gitlab-ci-token:${GITLAB_API_TOKEN}@gitlab.com/dfinity-lab/private/k8s/k8s.git"
-
-          cd k8s
-          git config user.email "idx@dfinity.org"
-          git config user.name "IDX Automation"
-          git checkout -b "update-image-tag-${GITHUB_SHA}"
-
-          # Update the internal dashboard image refs
-          # this regex matches the first group (ie the image name) and uses \1
-          # called a back-reference to insert the first group matched, the second
-          # part is to match the 40 characters hash that we replace with the $GITHUB_SHA
-          sed -i "s~\(\([[:alpha:]]\|-\)\+\):[[:alnum:]]\{40\}~\1:${GITHUB_SHA}~g" bases/apps/mainnet-dashboard/statefulset-slack.yaml bases/apps/mainnet-dashboard/backend/base/deployment.yaml bases/apps/mainnet-dashboard/frontend/deployment.yaml
-
-          # commit changes if there are any
-          git add .
-          if git diff --cached --quiet; then
-              echo "No changes to commit."
-              exit 0
-          fi
-
-          # Push changes and create a new merge request
-          git commit -m "Updating container base image refs"
-          git push \
-              -o merge_request.create \
-              -o merge_request.title="[nomrbot] - Updating container image refs mainnet-dashboard [$GITHUB_SHA]" \
-              -o merge_request.description="Changes to the release repository - [here](https://github.com/dfinity/dre/commit/$GITHUB_SHA)" \
-              --force --set-upstream origin "update-image-tag-${GITHUB_SHA}"
->>>>>>> 53c2defc
 
       ########################################
       # Optimize bazel cache by hard-linking duplicate files
