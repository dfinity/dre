--- conflicted
+++ resolved
@@ -58,11 +58,8 @@
 aiohttp = "^3.10.3"
 quart = "^0.19.6"
 pytest-asyncio = "^0.23.8"
-<<<<<<< HEAD
 ruamel-yaml = "^0.18.6"
-=======
 pytest-xdist = "^3.6.1"
->>>>>>> f9a8a02e
 
 [tool.poetry.group.dev.dependencies]
 black = "^24"
