[tool.poetry]
name = "release"
version = "0.1.0"
description = ""
authors = ["Release Team <eng-release@dfinity.org>"]
readme = "README.md"

[tool.poetry.dependencies]
python = ">=3.10.0,<4"
ansible = ">=7.0.0,<9.0.0"
colorama = "*"
elasticsearch = "<8.0,>=7.16"
elasticsearch-dsl = "*"
elasticsearch-follow = "*"
GitPython = "*"
numpy = "*"
pandas = "*"
paramiko = "*"
PyYAML = "*"
requests = "*"
tabulate = "*"
peewee = "*"
atlassian-python-api = "*"
python-dotenv = "*"
cachetools = "*"
pre-commit = "*"
pylint = "*"
tenacity = "*"
poetry = "^1.6.1"
ic-py = "*"
mkdocs-material = "^9.4.8"
mkdocs = "^1.5.3"
clickhouse-connect = "^0.6.23"
<<<<<<< HEAD
jupyter = "^1.0.0"
matplotlib = "^3.8.2"
ipython = "^8.20.0"
=======
humanfriendly = "^10.0"
>>>>>>> eed35d8a


[tool.poetry.group.dev.dependencies]
black = "*"

[build-system]
requires = ["poetry-core"]
build-backend = "poetry.core.masonry.api"

[tool.black]
line-length = 120<|MERGE_RESOLUTION|>--- conflicted
+++ resolved
@@ -31,13 +31,10 @@
 mkdocs-material = "^9.4.8"
 mkdocs = "^1.5.3"
 clickhouse-connect = "^0.6.23"
-<<<<<<< HEAD
+humanfriendly = "^10.0"
 jupyter = "^1.0.0"
 matplotlib = "^3.8.2"
 ipython = "^8.20.0"
-=======
-humanfriendly = "^10.0"
->>>>>>> eed35d8a
 
 
 [tool.poetry.group.dev.dependencies]
