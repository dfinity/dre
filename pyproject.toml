[tool.poetry]
name = "dre-repo"
version = "0.5.1"
description = ""
authors = ["DRE Team <dept-DRE@dfinity.org>"]
readme = "README.md"
package-mode = false

[tool.poetry.dependencies]
python = ">=3.10.0,<4"
colorama = "*"
elasticsearch = "<8.0,>=7.16"
elasticsearch-dsl = "*"
elasticsearch-follow = "*"
GitPython = "*"
numpy = "*"
pandas = "*"
paramiko = "*"
PyYAML = "*"
requests = "*"
tabulate = "*"
peewee = "*"
atlassian-python-api = "*"
python-dotenv = "*"
cachetools = "*"
pre-commit = "*"
pylint = "*"
tenacity = "*"
poetry = "^1.8.2"
ic-py = "*"
mkdocs-material = "^9.5.33"
mkdocs = "^1.5.3"
clickhouse-connect = "^0.7.18"
humanfriendly = "^10.0"
jupyter = "^1.0.0"
matplotlib = "^3.9.1"
ipython = "^8.21.0"
mkdocs-git-revision-date-localized-plugin = "^1.2.4"
mkdocs-git-committers-plugin-2 = "^2.2.3"
pydiscourse = "^1.6.1"
datamodel-code-generator = "^0.25.9"
pydantic-yaml = "^1.2.1"
google-api-python-client = "^2.140.0"
google-auth-httplib2 = "^0.2.0"
google-auth-oauthlib = "^1.2.1"
pydrive2 = "^1.20.0"
markdownify = "^0.13.1"
pytest = "^8.3.2"
pygithub = "^2.4.0"
pytest-mock = "^3.12.0"
mammoth = "^1.8.0"
slack-sdk = "^3.31.0"
git-changelog = "^2.5.1"
wrapt = "1.16.0"
poetry-plugin-export = "^1.8.0"
slack_bolt = "^1.20.1"
slackblocks = "^1.0.10"
aiohttp = "^3.10.3"
quart = "^0.19.6"
<<<<<<< HEAD
pytest-asyncio = "^0.23.8"
ruamel-yaml = "^0.18.6"
=======
pytest-asyncio = "^0.24.0"
>>>>>>> 91698360
pytest-xdist = "^3.6.1"

[tool.poetry.group.dev.dependencies]
black = "^24"
httpretty = "^1.1.4"

[build-system]
requires = ["poetry-core"]
build-backend = "poetry.core.masonry.api"

[tool.black]
line-length = 120
# 'extend-exclude' excludes files or directories in addition to the defaults
extend-exclude = '''
# A regex preceded with ^/ will apply only to files and directories
# in the root of the project.
# https://black.readthedocs.io/en/stable/usage_and_configuration/the_basics.html#configuration-format
(
  ^/release-controller/release_index.py    # This file is generated from /bin/poetry.sh
)
'''<|MERGE_RESOLUTION|>--- conflicted
+++ resolved
@@ -57,12 +57,8 @@
 slackblocks = "^1.0.10"
 aiohttp = "^3.10.3"
 quart = "^0.19.6"
-<<<<<<< HEAD
-pytest-asyncio = "^0.23.8"
+pytest-asyncio = "^0.24.0"
 ruamel-yaml = "^0.18.6"
-=======
-pytest-asyncio = "^0.24.0"
->>>>>>> 91698360
 pytest-xdist = "^3.6.1"
 
 [tool.poetry.group.dev.dependencies]
