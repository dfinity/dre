--- conflicted
+++ resolved
@@ -144,44 +144,32 @@
     }
 
     /// Syncs the registry update the in-memory cache then stops.
-<<<<<<< HEAD
-    pub async fn sync_and_stop(&self) {
-        if let Err(e) = self.running_def.initial_registry_sync().await {
-=======
     pub async fn sync_and_stop(&self, skip_update_local_registry: bool) {
-        if let Err(e) = if skip_update_local_registry {
-            // The function, when invoked with use_current_version=true, prioritizes utilizing the 
-            // local registry and omits the synchronization step. If however the local registry is found to be empty,
-            // perhaps as a consequence of a prior execution error or a buggy version, the function will then proceed 
-            // to synchronize the registry. 
-            // This mechanism ensures clarity in handling scenarios where a comparison between two MSD versions starts 
-            // from a baseline of an empty registry due to issues in earlier runs.
-            sync_local_registry(
-                self.running_def.definition.log.clone(),
-                self.running_def.definition.registry_path.join("targets"),
-                self.running_def.definition.nns_urls.clone(),
-                true,
-                self.running_def.definition.public_key,
-                &self.running_def.stop_signal,
-            )
-            .await
-        } else {
-            self.running_def.initial_registry_sync().await
-        } {
->>>>>>> d6055615
+        // If skip_update_local_registry is true, first try and use the existing one
+        if skip_update_local_registry {
+            match self.running_def.initial_registry_sync(true).await {
+                Ok(()) => return,
+                Err(e) => {
+                    error!(
+                        self.running_def.definition.log,
+                        "Error while running initial sync with the registry for definition named '{}': {:?}",
+                        self.running_def.definition.name,
+                        e
+                    );
+                    self.running_def.metrics.observe_sync(self.running_def.name(), false);
+                }
+            }
+        }
+        // If skip_update_local_registry is false, or the inital sync failed try to do a full initial sync
+        if let Err(e) = self.running_def.initial_registry_sync(false).await {
             error!(
                 self.running_def.definition.log,
-                "Error while running initial sync for definition named '{}': {:?}", self.running_def.definition.name, e
+                "Error while running full initial sync with the registry for definition named '{}': {:?}",
+                self.running_def.definition.name,
+                e
             );
-<<<<<<< HEAD
             self.running_def.metrics.observe_sync(self.running_def.name(), false);
-            return;
-        }
-=======
-            return; 
-        };
-        
->>>>>>> d6055615
+        }
         let _ = self
             .running_def
             .definition
@@ -274,7 +262,7 @@
             .get_target_groups(job_type, self.definition.log.clone())
     }
 
-    async fn initial_registry_sync(&self) -> Result<(), SyncError> {
+    async fn initial_registry_sync(&self, use_current_version: bool) -> Result<(), SyncError> {
         info!(
             self.definition.log,
             "Syncing local registry for {} started", self.definition.name
@@ -289,7 +277,7 @@
             self.definition.log.clone(),
             self.definition.registry_path.join("targets"),
             self.definition.nns_urls.clone(),
-            false,
+            use_current_version,
             self.definition.public_key,
             &self.stop_signal,
         )
@@ -354,7 +342,7 @@
     // Syncs the registry and keeps running, syncing as new
     // registry versions come in.
     async fn run(&self) {
-        if self.initial_registry_sync().await.is_err() {
+        if self.initial_registry_sync(false).await.is_err() {
             // Initial sync was interrupted.
             self.metrics.observe_end(self.name());
             return;
@@ -479,29 +467,34 @@
 }
 
 impl DefinitionsSupervisor {
-    pub(crate) fn new(rt: tokio::runtime::Handle, allow_mercury_deletion: bool, networks_state_file: Option<PathBuf>, log: Logger) -> Self {
+    pub(crate) fn new(
+        rt: tokio::runtime::Handle,
+        allow_mercury_deletion: bool,
+        networks_state_file: Option<PathBuf>,
+        log: Logger,
+    ) -> Self {
         DefinitionsSupervisor {
             rt,
             definitions: Arc::new(Mutex::new(BTreeMap::new())),
             allow_mercury_deletion,
             networks_state_file,
-            log
-        }
-    }
-
-    pub(crate) async fn load_or_create_defs(
-        &self,
-        metrics: RunningDefinitionsMetrics,
-    ) -> Result<(), Box<dyn Error>> {
+            log,
+        }
+    }
+
+    pub(crate) async fn load_or_create_defs(&self, metrics: RunningDefinitionsMetrics) -> Result<(), Box<dyn Error>> {
         if let Some(networks_state_file) = self.networks_state_file.clone() {
             if networks_state_file.exists() {
                 let file_content = fs::read_to_string(networks_state_file.clone())?;
                 let initial_definitions: Vec<FSDefinition> = serde_json::from_str(&file_content)?;
-                let names = initial_definitions.iter().map(|def| def.name.clone()).collect::<Vec<_>>();
+                let names = initial_definitions
+                    .iter()
+                    .map(|def| def.name.clone())
+                    .collect::<Vec<_>>();
                 info!(
-                    self.log, 
-                    "Definitions loaded from {:?}:\n{:?}", 
-                    networks_state_file.as_path(), 
+                    self.log,
+                    "Definitions loaded from {:?}:\n{:?}",
+                    networks_state_file.as_path(),
                     names
                 );
                 self.start(
@@ -515,30 +508,13 @@
         Ok(())
     }
 
-<<<<<<< HEAD
-    pub(crate) async fn persist_defs(&self, networks_state_file: PathBuf) -> Result<(), Box<dyn Error>> {
-        let existing = self.definitions.lock().await;
-        retry::retry(retry::delay::Exponential::from_millis(10).take(5), || {
-            std::fs::OpenOptions::new()
-                .create(true)
-                .write(true)
-                .open(networks_state_file.as_path())
-                .and_then(|mut file| {
-                    let fs_def: Vec<FSDefinition> = existing
-                        .values()
-                        .cloned()
-                        .map(|running_def| running_def.definition.into())
-                        .collect::<Vec<_>>();
-
-                    file.write_all(serde_json::to_string(&fs_def)?.as_bytes()).map(|_| file)
-                })
-                .and_then(|mut file| file.flush())
-        })?;
-=======
     // FIXME: if the file contents on disk are the same as the contents about to
     // be persisted, then the file should not be overwritten because it was
     // already updated by another MSD sharing the same directory.
-    pub(crate) async fn persist_defs(&self, existing: &mut BTreeMap<String, RunningDefinition>) -> Result<(), Box<dyn Error>> {
+    pub(crate) async fn persist_defs(
+        &self,
+        existing: &mut BTreeMap<String, RunningDefinition>,
+    ) -> Result<(), Box<dyn Error>> {
         if let Some(networks_state_file) = self.networks_state_file.clone() {
             retry::retry(retry::delay::Exponential::from_millis(10).take(5), || {
                 std::fs::OpenOptions::new()
@@ -551,13 +527,12 @@
                             .cloned()
                             .map(|running_def| running_def.definition.into())
                             .collect::<Vec<_>>();
-    
+
                         file.write_all(serde_json::to_string(&fs_def)?.as_bytes()).map(|_| file)
                     })
                     .and_then(|mut file| file.flush())
             })?;
         }
->>>>>>> d6055615
         Ok(())
     }
 
@@ -622,7 +597,7 @@
         // End them and join them all.
         join_all(defs_to_end.iter_mut().map(|def| async { def.end().await })).await;
         drop(defs_to_end);
-        drop(ic_names_to_end);  
+        drop(ic_names_to_end);
         // Now we add the incoming definitions.
         for definition in definitions.into_iter() {
             existing.insert(
