--- conflicted
+++ resolved
@@ -41,21 +41,10 @@
     );
 
     if cli_args.render_prom_targets_to_stdout {
-<<<<<<< HEAD
         if let Some(running_def) = rt.block_on(async {
             let def = mainnet_definition.clone();
-            let mut test_def = TestDefinition::new(def, RunningDefinitionsMetrics::new());
+            let test_def = TestDefinition::new(def, RunningDefinitionsMetrics::new());
             let sync_fut = test_def.sync_and_stop();
-=======
-        async fn sync(
-            cli_args: &CliArgs,
-            log: &Logger,
-            shutdown_signal: impl futures_util::Future<Output = ()>,
-        ) -> Option<RunningDefinition> {
-            let def = get_mainnet_definition(cli_args, log.clone());
-            let test_def = TestDefinition::new(def, RunningDefinitionsMetrics::new());
-            let sync_fut = test_def.sync_and_stop(cli_args.skip_update_local_registry);
->>>>>>> 98188be1
             tokio::select! {
                 _ = sync_fut => {
                     info!(log, "Synchronization done");
