#[cfg(test)]
mod tests {
    use assert_cmd::cargo::CommandCargoExt;
    use multiservice_discovery_shared::builders::prometheus_config_structure::{
        PrometheusStaticConfig, IC_NAME, IC_SUBNET, JOB,
    };
    use std::collections::{BTreeMap, BTreeSet};
    use std::fs;
    use std::path::Path;
    use std::process::Command;
    use std::time::Duration;
    use tokio::runtime::Runtime;
    use tokio::time::sleep;

    const CARGO_BIN_PATH: &str = "multiservice-discovery";
    const CARGO_DATA_PATH: &str = "tests/test_data";
    const BAZEL_BIN_PATH: &str = "rs/ic-observability/multiservice-discovery/multiservice-discovery";
    const BAZEL_DATA_PATH: &str = "external/mainnet_registry";

    const REGISTRY_MAINNET_URL: &str = "https://github.com/dfinity/dre/raw/ic-registry-mainnet/rs/ic-observability/multiservice-discovery/tests/test_data/mercury.tar.gz";

    async fn fetch_targets() -> anyhow::Result<BTreeSet<PrometheusStaticConfig>> {
        let timeout_duration = Duration::from_secs(300);
        let start_time = std::time::Instant::now();

        loop {
            if start_time.elapsed() > timeout_duration {
                return Err(anyhow::anyhow!("Timeout reached"));
            }
            sleep(Duration::from_secs(5)).await;

            let response = reqwest::get("http://localhost:8000/prom/targets").await?.text().await?;
            let deserialized: Result<BTreeSet<PrometheusStaticConfig>, serde_json::Error> =
                serde_json::from_str(&response);

            match deserialized {
                Ok(mainnet_targets) => {
                    if !mainnet_targets.is_empty() {
                        return Ok(mainnet_targets);
                    }
                }
                Err(err) => {
                    return Err(anyhow::anyhow!("Failed to deserialize: {}", err));
                }
            }
        }
    }
    #[test]
    fn prom_targets_tests() {
        let rt = Runtime::new().unwrap();
<<<<<<< HEAD
        let mut args = vec![
            "--nns-url",
            "http://donotupdate.app",
            "--targets-dir",
        ];
        let (mut cmd, data_path) = match Command::cargo_bin(CRAGO_BIN_PATH) {
            Ok(command) => {
                rt.block_on(rt.spawn(async {
                    archive_utils::download_and_extract(REGISTRY_MAINNET_URL, Path::new(CRAGO_DATA_PATH)).await
                })).unwrap().unwrap();
        
                (command, CRAGO_DATA_PATH)
            },
=======
        let mut args = vec!["--nns-url", "http://donotupdate.app", "--targets-dir"];
        let mut cmd = match Command::cargo_bin(CARGO_BIN_PATH) {
            Ok(command) => {
                args.push(CARGO_DATA_PATH);
                command
            }
>>>>>>> 27c33ae6
            _ => {
                let command = Command::new(BAZEL_BIN_PATH);
                (command, BAZEL_DATA_PATH)
            }
        };

<<<<<<< HEAD
        args.push(data_path);
        let mut child = cmd.args(args).spawn().unwrap();

        let targets = rt.block_on(rt.spawn(async {
            fetch_targets().await
        })).unwrap().unwrap();

        child.kill().expect("command couldn't be killed");

        assert_eq!(targets.len(), 5931);

        let labels_set = targets
            .iter()
            .cloned()
            .fold(BTreeMap::new(), |mut acc: BTreeMap<String, BTreeSet<String>>, v| {
                for (key, value) in v.labels {
                    if let Some(grouped_set) = acc.get_mut(&key) {
                        grouped_set.insert(value);
                    } else {
                        let mut new_set = BTreeSet::new();
                        new_set.insert(value);
                        acc.insert(key,new_set);
=======
        let mut child = cmd.args(args).spawn().unwrap();
        let handle = rt.spawn(async { fetch_targets().await });
        let targets = rt.block_on(handle).unwrap().unwrap();
        child.kill().expect("command couldn't be killed");

        let labels_set =
            targets
                .iter()
                .cloned()
                .fold(BTreeMap::new(), |mut acc: BTreeMap<String, BTreeSet<String>>, v| {
                    for (key, value) in v.labels {
                        if let Some(grouped_set) = acc.get_mut(&key) {
                            grouped_set.insert(value);
                        } else {
                            let mut new_set = BTreeSet::new();
                            new_set.insert(value);
                            acc.insert(key, new_set);
                        }
>>>>>>> 27c33ae6
                    }
                    acc
                });

        assert_eq!(
            labels_set.get(IC_NAME).unwrap().iter().collect::<Vec<_>>(),
            vec!["mercury"]
        );

        assert_eq!(
            labels_set.get(JOB).unwrap().iter().collect::<Vec<_>>(),
            vec!["host_node_exporter", "metrics-proxy", "node_exporter", "orchestrator", "replica"]
        );

<<<<<<< HEAD
 
        let subnets = labels_set.get(IC_SUBNET).unwrap().iter().cloned().collect::<Vec<_>>();
        let expected_subnets = vec![
            "2fq7c-slacv-26cgz-vzbx2-2jrcs-5edph-i5s2j-tck77-c3rlz-iobzx-mqe",
            "3hhby-wmtmw-umt4t-7ieyg-bbiig-xiylg-sblrt-voxgt-bqckd-a75bf-rqe",
            "4ecnw-byqwz-dtgss-ua2mh-pfvs7-c3lct-gtf4e-hnu75-j7eek-iifqm-sqe",
            "4zbus-z2bmt-ilreg-xakz4-6tyre-hsqj4-slb4g-zjwqo-snjcc-iqphi-3qe",
            "5kdm2-62fc6-fwnja-hutkz-ycsnm-4z33i-woh43-4cenu-ev7mi-gii6t-4ae",
            "6pbhf-qzpdk-kuqbr-pklfa-5ehhf-jfjps-zsj6q-57nrl-kzhpd-mu7hc-vae",
            "bkfrj-6k62g-dycql-7h53p-atvkj-zg4to-gaogh-netha-ptybj-ntsgw-rqe",
            "brlsh-zidhj-3yy3e-6vqbz-7xnih-xeq2l-as5oc-g32c4-i5pdn-2wwof-oae",
            "csyj4-zmann-ys6ge-3kzi6-onexi-obayx-2fvak-zersm-euci4-6pslt-lae",
            "cv73p-6v7zi-u67oy-7jc3h-qspsz-g5lrj-4fn7k-xrax3-thek2-sl46v-jae",
            "e66qm-3cydn-nkf4i-ml4rb-4ro6o-srm5s-x5hwq-hnprz-3meqp-s7vks-5qe",
            "ejbmu-grnam-gk6ol-6irwa-htwoj-7ihfl-goimw-hlnvh-abms4-47v2e-zqe",
            "eq6en-6jqla-fbu5s-daskr-h6hx2-376n5-iqabl-qgrng-gfqmv-n3yjr-mqe",
            "fuqsr-in2lc-zbcjj-ydmcw-pzq7h-4xm2z-pto4i-dcyee-5z4rz-x63ji-nae",
            "gmq5v-hbozq-uui6y-o55wc-ihop3-562wb-3qspg-nnijg-npqp5-he3cj-3ae",
            "io67a-2jmkw-zup3h-snbwi-g6a5n-rm5dn-b6png-lvdpl-nqnto-yih6l-gqe",
            "jtdsg-3h6gi-hs7o5-z2soi-43w3z-soyl3-ajnp3-ekni5-sw553-5kw67-nqe",
            "k44fs-gm4pv-afozh-rs7zw-cg32n-u7xov-xqyx3-2pw5q-eucnu-cosd4-uqe",
            "lhg73-sax6z-2zank-6oer2-575lz-zgbxx-ptudx-5korm-fy7we-kh4hl-pqe",
            "lspz2-jx4pu-k3e7p-znm7j-q4yum-ork6e-6w4q6-pijwq-znehu-4jabe-kqe",
            "mpubz-g52jc-grhjo-5oze5-qcj74-sex34-omprz-ivnsm-qvvhr-rfzpv-vae",
            "nl6hn-ja4yw-wvmpy-3z2jx-ymc34-pisx3-3cp5z-3oj4a-qzzny-jbsv3-4qe",
            "o3ow2-2ipam-6fcjo-3j5vt-fzbge-2g7my-5fz2m-p4o2t-dwlc4-gt2q7-5ae",
            "opn46-zyspe-hhmyp-4zu6u-7sbrh-dok77-m7dch-im62f-vyimr-a3n2c-4ae",
            "pae4o-o6dxf-xki7q-ezclx-znyd6-fnk6w-vkv5z-5lfwh-xym2i-otrrw-fqe",
            "pjljw-kztyl-46ud4-ofrj6-nzkhm-3n4nt-wi3jt-ypmav-ijqkt-gjf66-uae",
            "pzp6e-ekpqk-3c5x7-2h6so-njoeq-mt45d-h3h6c-q3mxf-vpeq5-fk5o7-yae",
            "qdvhd-os4o2-zzrdw-xrcv4-gljou-eztdp-bj326-e6jgr-tkhuc-ql6v2-yqe",
            "qxesv-zoxpm-vc64m-zxguk-5sj74-35vrb-tbgwg-pcird-5gr26-62oxl-cae",
            "shefu-t3kr5-t5q3w-mqmdq-jabyv-vyvtf-cyyey-3kmo4-toyln-emubw-4qe",
            "snjp4-xlbw4-mnbog-ddwy6-6ckfd-2w5a2-eipqo-7l436-pxqkh-l6fuv-vae",
            "tdb26-jop6k-aogll-7ltgs-eruif-6kk7m-qpktf-gdiqx-mxtrf-vb5e6-eqe",
            "uzr34-akd3s-xrdag-3ql62-ocgoh-ld2ao-tamcv-54e7j-krwgb-2gm4z-oqe",
            "w4asl-4nmyj-qnr7c-6cqq4-tkwmt-o26di-iupkq-vx4kt-asbrx-jzuxh-4ae",
            "w4rem-dv5e3-widiz-wbpea-kbttk-mnzfm-tzrc7-svcj3-kbxyb-zamch-hqe",
            "x33ed-h457x-bsgyx-oqxqf-6pzwv-wkhzr-rm2j3-npodi-purzm-n66cg-gae",
            "yinp6-35cfo-wgcd2-oc4ty-2kqpf-t4dul-rfk33-fsq3r-mfmua-m2ngh-jqe"
        ];

        for subnet in expected_subnets {
            assert!(subnets.contains(&subnet.to_string()))
        }
        fs::remove_dir_all(data_path).unwrap();
=======
        assert_eq!(
            labels_set.get(IC_SUBNET).unwrap().iter().collect::<Vec<_>>(),
            vec![
                "5mlaw-duyx2-sq67s-7czsg-3dslt-5ywba-4t346-kymcl-wpqzo-vt3zg-oqe",
                "grlkk-en3y6-lbkcb-qi4n2-hbikt-u7lhr-zwiqs-xkjt6-5mrto-3a2w7-7ae",
                "hyrk7-bxql5-toski-dz327-pajhm-ml6h6-n2fps-oxbsi-4dz2n-4ba4t-nqe",
                "quqe7-f73mp-keuge-3ywt4-k254o-kqzs2-z5gjb-2ehox-6iby5-54hbp-6qe",
                "sunxw-go5eq-un4wt-qlueh-qrde6-fq6l5-svdzo-l4g43-yopxy-rtxji-dqe"
            ]
        );
>>>>>>> 27c33ae6
    }
}<|MERGE_RESOLUTION|>--- conflicted
+++ resolved
@@ -48,7 +48,6 @@
     #[test]
     fn prom_targets_tests() {
         let rt = Runtime::new().unwrap();
-<<<<<<< HEAD
         let mut args = vec![
             "--nns-url",
             "http://donotupdate.app",
@@ -62,21 +61,12 @@
         
                 (command, CRAGO_DATA_PATH)
             },
-=======
-        let mut args = vec!["--nns-url", "http://donotupdate.app", "--targets-dir"];
-        let mut cmd = match Command::cargo_bin(CARGO_BIN_PATH) {
-            Ok(command) => {
-                args.push(CARGO_DATA_PATH);
-                command
-            }
->>>>>>> 27c33ae6
             _ => {
                 let command = Command::new(BAZEL_BIN_PATH);
                 (command, BAZEL_DATA_PATH)
             }
         };
 
-<<<<<<< HEAD
         args.push(data_path);
         let mut child = cmd.args(args).spawn().unwrap();
 
@@ -99,26 +89,6 @@
                         let mut new_set = BTreeSet::new();
                         new_set.insert(value);
                         acc.insert(key,new_set);
-=======
-        let mut child = cmd.args(args).spawn().unwrap();
-        let handle = rt.spawn(async { fetch_targets().await });
-        let targets = rt.block_on(handle).unwrap().unwrap();
-        child.kill().expect("command couldn't be killed");
-
-        let labels_set =
-            targets
-                .iter()
-                .cloned()
-                .fold(BTreeMap::new(), |mut acc: BTreeMap<String, BTreeSet<String>>, v| {
-                    for (key, value) in v.labels {
-                        if let Some(grouped_set) = acc.get_mut(&key) {
-                            grouped_set.insert(value);
-                        } else {
-                            let mut new_set = BTreeSet::new();
-                            new_set.insert(value);
-                            acc.insert(key, new_set);
-                        }
->>>>>>> 27c33ae6
                     }
                     acc
                 });
@@ -133,7 +103,6 @@
             vec!["host_node_exporter", "metrics-proxy", "node_exporter", "orchestrator", "replica"]
         );
 
-<<<<<<< HEAD
  
         let subnets = labels_set.get(IC_SUBNET).unwrap().iter().cloned().collect::<Vec<_>>();
         let expected_subnets = vec![
@@ -180,17 +149,5 @@
             assert!(subnets.contains(&subnet.to_string()))
         }
         fs::remove_dir_all(data_path).unwrap();
-=======
-        assert_eq!(
-            labels_set.get(IC_SUBNET).unwrap().iter().collect::<Vec<_>>(),
-            vec![
-                "5mlaw-duyx2-sq67s-7czsg-3dslt-5ywba-4t346-kymcl-wpqzo-vt3zg-oqe",
-                "grlkk-en3y6-lbkcb-qi4n2-hbikt-u7lhr-zwiqs-xkjt6-5mrto-3a2w7-7ae",
-                "hyrk7-bxql5-toski-dz327-pajhm-ml6h6-n2fps-oxbsi-4dz2n-4ba4t-nqe",
-                "quqe7-f73mp-keuge-3ywt4-k254o-kqzs2-z5gjb-2ehox-6iby5-54hbp-6qe",
-                "sunxw-go5eq-un4wt-qlueh-qrde6-fq6l5-svdzo-l4g43-yopxy-rtxji-dqe"
-            ]
-        );
->>>>>>> 27c33ae6
     }
 }