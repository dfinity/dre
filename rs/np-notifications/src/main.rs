// The goal is to be able to notify Node Providers of changes in status of their
// nodes. Here are some elements that we might want to include
//
// - Fetch data from prometheus
// - Refresh state based on this data, maybe with a log of state changes
// - Send message on status change
// - Fetch latest known state on startup, to notify in case of a change during a
//   restart
//
// We should also have an API to get the current status
// GET /api/v1/state/<node-id>
// GET /api/v1/state
//
// We should have a webhook API
// We want a way to register new webhooks
//
// We want to have a way to send random events in the service, and see them go
// through. Can be a webhook, a simple log sink.
//
// Questions to solve:
// What happens when the service restarts ?
// What happens if the service goes down ?
// What happens if a node is not in the list anymore ?
// What happens when a new node appears ?
// What happens on first start ?
// How reliable does the service need to be ?

use std::sync::mpsc;

use actix_web::rt::signal;
use actix_web::{web, App, HttpServer};
use clap::Parser;
use health_check::HealthCheckLoopConfig;

use notification::NotificationSenderLoopConfig;

use tokio_util::sync::CancellationToken;
use tracing::{debug, info, Level};
use tracing_log::LogTracer;
use tracing_subscriber::FmtSubscriber;
use url::Url;

use crate::health_check::start_health_check_loop;
use crate::notification::start_notification_sender_loop;
use crate::registry::{start_registry_updater_loop, RegistryLoopConfig};
use crate::router::Router;
use crate::service_health::ServiceHealth;
use crate::sink::{LogSink, Sink};
use clap::Parser;

mod health_check;
mod nodes_status;
mod notification;
mod registry;
mod router;
mod service_health;
mod sink;

#[derive(Parser)]
struct Args {}

#[actix_web::main]
async fn main() {
<<<<<<< HEAD
    let cli_opts = Cli::parse();
    let target_network = ic_management_types::Network::new(cli_opts.network.clone(), &cli_opts.nns_urls)
        .await
        .expect("Failed to create network");
=======
    let _args = Args::parse();
>>>>>>> 3f433e93

    let subscriber = FmtSubscriber::builder().with_max_level(Level::INFO).compact().finish();
    LogTracer::builder().init().expect("can create a log tracer");
    tracing::subscriber::set_global_default(subscriber).expect("setting default subscriber failed");

    // TODO Centralize sending all notifications using the router
    let router = Router::new_from_config_file().expect("should create a new router");

    let (notif_sender, notif_receiver) = mpsc::channel();
    let cancellation_token = CancellationToken::new();

    let service_health = web::Data::new(ServiceHealth::new());

    actix_web::rt::spawn(start_registry_updater_loop(RegistryLoopConfig {
        cancellation_token: cancellation_token.clone(),
        target_network: target_network.clone(),
        service_health: service_health.clone(),
    }));

    actix_web::rt::spawn(start_health_check_loop(HealthCheckLoopConfig {
        notification_sender: notif_sender.clone(),
        cancellation_token: cancellation_token.clone(),
        registry_state: registry::create_registry_state(target_network).await,
        service_health: service_health.clone(),
    }));

    actix_web::rt::spawn(start_notification_sender_loop(
        NotificationSenderLoopConfig {
            notification_receiver: notif_receiver,
            cancellation_token: cancellation_token.clone(),
            router,
            service_health: service_health.clone(),
        },
        vec![Sink::Log(LogSink {})],
    ));

    info!("Starting server on port 8080");
    let srv = HttpServer::new(move || {
        App::new()
            .app_data(service_health.clone())
            .service(service_health::alive)
            .service(service_health::ready)
    })
    .shutdown_timeout(5)
    .disable_signals()
    .bind(("127.0.0.1", 8080))
    .unwrap()
    .run();
    let srv_handle = srv.handle();
    // We need to spawn the server, or we cannot stop it (obviously). This
    // is however not done by the run method, it needs to be spawned on its own.
    // We are not pushing the the same vec as the others since it is a different
    // type. We should not have many tasks, so we can even stop them all
    // manually. We might want to replace those with actors
    actix_web::rt::spawn(srv);

    // TODO If the token is cancelled by any other way, the service will not
    // completely shut down.  Review all the cases, so that the service is more
    // resilient
    signal::ctrl_c().await.unwrap();
    debug!("Shutting down threads");
    cancellation_token.cancel();
    debug!("Stopping server");
    srv_handle.stop(true).await
}

#[derive(Parser, Debug)]
#[clap(about, version)]
struct Cli {
    // Target network. Can be one of: "mainnet", "staging", or an arbitrary "<testnet>" name
    #[clap(long, env = "NETWORK", default_value = "mainnet")]
    network: String,

    // NNS_URLs for the target network, comma separated.
    // The argument is mandatory for testnets, and is optional for mainnet and staging
    #[clap(long, env = "NNS_URLS", aliases = &["registry-url", "nns-url"], value_delimiter = ',')]
    pub nns_urls: Vec<Url>,
}<|MERGE_RESOLUTION|>--- conflicted
+++ resolved
@@ -56,19 +56,12 @@
 mod service_health;
 mod sink;
 
-#[derive(Parser)]
-struct Args {}
-
 #[actix_web::main]
 async fn main() {
-<<<<<<< HEAD
     let cli_opts = Cli::parse();
     let target_network = ic_management_types::Network::new(cli_opts.network.clone(), &cli_opts.nns_urls)
         .await
         .expect("Failed to create network");
-=======
-    let _args = Args::parse();
->>>>>>> 3f433e93
 
     let subscriber = FmtSubscriber::builder().with_max_level(Level::INFO).compact().finish();
     LogTracer::builder().init().expect("can create a log tracer");
