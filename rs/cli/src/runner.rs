--- conflicted
+++ resolved
@@ -5,12 +5,8 @@
 use crate::{ic_admin, local_unused_port};
 use actix_web::dev::ServerHandle;
 use decentralization::network::{AvailableNodesQuerier, SubnetChange, SubnetQuerier, SubnetQueryBy};
-<<<<<<< HEAD
 use decentralization::network::{NetworkHealRequest, TopologyManager};
 use decentralization::subnets::NodesRemover;
-=======
-use decentralization::network::{DecentralizedSubnet, NetworkHealRequest, NetworkHealSubnets, Node as DecentralizedNode, TopologyManager};
->>>>>>> daba1bd4
 use decentralization::SubnetChangeResponse;
 use futures::future::join_all;
 use futures::TryFutureExt;
@@ -19,19 +15,10 @@
 use ic_management_backend::proposal::ProposalAgent;
 use ic_management_backend::public_dashboard::query_ic_dashboard_list;
 use ic_management_backend::registry::{self, RegistryState};
-<<<<<<< HEAD
 use ic_management_backend::{endpoints, health, health::HealthStatusQuerier};
 use ic_management_types::{Artifact, Network, Node, NodeFeature, NodeProvidersResponse, TopologyChangePayload};
-=======
-use ic_management_backend::subnets::unhealthy_with_nodes;
 use ic_management_backend::{endpoints, health, health::HealthStatusQuerier};
 use ic_management_types::requests::NodesRemoveRequest;
-use ic_management_types::{Artifact, Network, NetworkError, Node, NodeFeature, NodeProvidersResponse, TopologyChangePayload};
->>>>>>> daba1bd4
-use itertools::Itertools;
-use log::{info, warn};
-use registry_canister::mutations::do_change_subnet_membership::ChangeSubnetMembershipPayload;
-use std::cell::RefCell;
 use std::collections::BTreeMap;
 use std::sync::{mpsc, Arc};
 use std::thread;
@@ -477,7 +464,7 @@
     }
 
     pub async fn remove_nodes(&self, nodes_remover: NodesRemover, dry_run: bool) -> anyhow::Result<()> {
-        let health_client = health::HealthClient::new(self.network.clone());
+        let health_client = health::HealthClient::new(self.registry().await.network());
         let (healths, nodes_with_proposals) = try_join(health_client.nodes(), self.registry().await.nodes_with_proposals()).await?;
         let (mut node_removals, motivation) = nodes_remover.remove_nodes(healths, nodes_with_proposals);
         node_removals.sort_by_key(|nr| nr.reason.message());
@@ -526,7 +513,6 @@
         Ok(())
     }
 
-<<<<<<< HEAD
     pub async fn network_heal(&self, max_replaceable_nodes_per_sub: Option<usize>, _verbose: bool, simulate: bool) -> Result<(), anyhow::Error> {
         let health_client = health::HealthClient::new(self.registry().await.network());
         let subnets = self.registry().await.subnets();
@@ -541,35 +527,6 @@
             .await?;
         subnets_change_response.iter().for_each(|change| println!("{}", change));
 
-=======
-    pub async fn network_heal(
-        &self,
-        request: ic_management_types::requests::HealRequest,
-        _verbose: bool,
-        simulate: bool,
-    ) -> Result<(), anyhow::Error> {
-        let nodes_health = health::HealthClient::new(self.registry().await.network()).nodes().await?;
-        let subnets = self.registry().await.subnets();
-        let subnets_to_heal = unhealthy_with_nodes(&subnets, nodes_health)
-            .await
-            .iter()
-            .flat_map(|(id, unhealthy_nodes)| {
-                let unhealthy_nodes = unhealthy_nodes.iter().map(DecentralizedNode::from).collect::<Vec<_>>();
-                let unhealthy_subnet = subnets.get(id).ok_or(NetworkError::SubnetNotFound(*id))?;
-
-                Ok::<NetworkHealSubnets, NetworkError>(decentralization::network::NetworkHealSubnets {
-                    name: unhealthy_subnet.metadata.name.clone(),
-                    decentralized_subnet: DecentralizedSubnet::from(unhealthy_subnet),
-                    unhealthy_nodes,
-                })
-            })
-            .collect_vec();
-
-        let subnets_change_response: Vec<SubnetChangeResponse> = NetworkHealRequest::new(subnets_to_heal)
-            .heal_and_optimize(self.registry().await.available_nodes().await?, request.max_replaceable_nodes_per_sub)?;
-
-        subnets_change_response.iter().for_each(|change| println!("{}", change));
->>>>>>> daba1bd4
         let errors = join_all(subnets_change_response.iter().map(|subnet_change_response| async move {
             self.run_membership_change(
                 subnet_change_response.clone(),
