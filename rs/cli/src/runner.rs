use std::cell::RefCell;
use std::sync::Arc;

use decentralization::network::DecentralizedSubnet;
use decentralization::network::NetworkHealRequest;
use decentralization::network::SubnetChange;
use decentralization::network::SubnetQueryBy;
use decentralization::network::{generate_added_node_description, generate_removed_nodes_description};
use decentralization::subnets::NodesRemover;
use decentralization::SubnetChangeResponse;
use futures::TryFutureExt;
use futures_util::future::try_join;
use ic_management_backend::health::HealthStatusQuerier;
use ic_management_backend::lazy_git::LazyGit;
use ic_management_backend::lazy_git::LazyGitImpl;
use ic_management_backend::lazy_registry::LazyRegistry;
use ic_management_backend::proposal::ProposalAgent;
use ic_management_backend::registry::ReleasesOps;
use ic_management_types::Artifact;
use ic_management_types::HealthStatus;
use ic_management_types::Network;
use ic_management_types::NetworkError;
use ic_management_types::Node;
use ic_management_types::NodeFeature;
use ic_management_types::Release;
use ic_management_types::TopologyChangePayload;
use ic_types::PrincipalId;
use indexmap::{IndexMap, IndexSet};
use itertools::Itertools;
use log::info;
use log::warn;

use regex::Regex;
use registry_canister::mutations::do_change_subnet_membership::ChangeSubnetMembershipPayload;
use tabled::builder::Builder;
use tabled::settings::Style;

use crate::artifact_downloader::ArtifactDownloader;
<<<<<<< HEAD
use crate::ic_admin;
=======
use crate::cordoned_feature_fetcher::CordonedFeatureFetcher;
use crate::ic_admin::{self, IcAdmin};
>>>>>>> 565dfd72
use crate::ic_admin::{ProposeCommand, ProposeOptions};
use crate::operations::hostos_rollout::HostosRollout;
use crate::operations::hostos_rollout::HostosRolloutResponse;
use crate::operations::hostos_rollout::NodeGroupUpdate;

pub struct Runner {
    registry: Arc<dyn LazyRegistry>,
    ic_repo: RefCell<Option<Arc<dyn LazyGit>>>,
    network: Network,
    proposal_agent: Arc<dyn ProposalAgent>,
    verbose: bool,
    artifact_downloader: Arc<dyn ArtifactDownloader>,
    cordoned_features_fetcher: Arc<dyn CordonedFeatureFetcher>,
    health_client: Arc<dyn HealthStatusQuerier>,
}

#[derive(Clone)]
pub struct RunnerProposal {
    pub cmd: ProposeCommand,
    pub opts: ProposeOptions,
}

impl Runner {
    pub fn new(
        registry: Arc<dyn LazyRegistry>,
        network: Network,
        agent: Arc<dyn ProposalAgent>,
        verbose: bool,
        ic_repo: RefCell<Option<Arc<dyn LazyGit>>>,
        artifact_downloader: Arc<dyn ArtifactDownloader>,
        cordoned_features_fetcher: Arc<dyn CordonedFeatureFetcher>,
        health_client: Arc<dyn HealthStatusQuerier>,
    ) -> Self {
        Self {
            registry,
            ic_repo,
            network,
            proposal_agent: agent,
            verbose,
            artifact_downloader,
            cordoned_features_fetcher,
            health_client,
        }
    }

    async fn ic_repo(&self) -> Arc<dyn LazyGit> {
        if let Some(ic_repo) = self.ic_repo.borrow().as_ref() {
            return ic_repo.clone();
        }

        let ic_repo = Arc::new(
            LazyGitImpl::new(
                self.network.clone(),
                self.registry
                    .elected_guestos()
                    .await
                    .expect("Should be able to fetch elected guestos versions")
                    .to_vec(),
                self.registry
                    .elected_hostos()
                    .await
                    .expect("Should be able to fetch elected hostos versions")
                    .to_vec(),
            )
            .expect("Should be able to create IC repo"),
        ) as Arc<dyn LazyGit>;
        *self.ic_repo.borrow_mut() = Some(ic_repo.clone());
        ic_repo
    }

    pub async fn deploy(&self, subnet: &PrincipalId, version: &str, forum_post_link: Option<String>) -> anyhow::Result<RunnerProposal> {
        Ok(RunnerProposal {
            cmd: ProposeCommand::DeployGuestosToAllSubnetNodes {
                subnet: *subnet,
                version: version.to_owned(),
            },
            opts: ProposeOptions {
                title: format!("Update subnet {subnet} to GuestOS version {version}").into(),
                summary: format!("Update subnet {subnet} to GuestOS version {version}").into(),
                motivation: None,
                forum_post_link,
            },
        })
    }

    pub async fn health_of_nodes(&self) -> anyhow::Result<IndexMap<PrincipalId, HealthStatus>> {
        self.health_client.nodes().await
    }

    pub async fn subnet_create(
        &self,
        request: ic_management_types::requests::SubnetCreateRequest,
        motivation: String,
        forum_post_link: Option<String>,
        replica_version: Option<String>,
        other_args: Vec<String>,
    ) -> anyhow::Result<Option<RunnerProposal>> {
        let health_of_nodes = self.health_of_nodes().await?;

        let subnet_creation_data = self
            .registry
            .create_subnet(
                request.size,
                request.include.clone().unwrap_or_default(),
                request.exclude.clone().unwrap_or_default(),
                request.only.clone().unwrap_or_default(),
                &health_of_nodes,
                self.cordoned_features_fetcher.fetch().await?,
            )
            .await?;
        let subnet_creation_data = SubnetChangeResponse::from(&subnet_creation_data).with_health_of_nodes(health_of_nodes.clone());

        if self.verbose {
            if let Some(run_log) = &subnet_creation_data.run_log {
                println!("{}\n", run_log.join("\n"));
            }
        }
        println!("{}", subnet_creation_data);
        let replica_version = replica_version.unwrap_or(
            self.registry
                .nns_replica_version()
                .await
                .expect("Failed to get a GuestOS version of the NNS subnet")
                .expect("Failed to get a GuestOS version of the NNS subnet"),
        );

        Ok(Some(RunnerProposal {
            cmd: ProposeCommand::CreateSubnet {
                node_ids: subnet_creation_data.added_with_desc.iter().map(|a| a.0).collect::<Vec<_>>(),
                replica_version,
                other_args,
            },
            opts: ProposeOptions {
                title: Some("Creating new subnet".into()),
                summary: Some("# Creating new subnet with nodes: ".into()),
                motivation: Some(motivation.clone()),
                forum_post_link,
            },
        }))
    }

    pub async fn propose_subnet_change(
        &self,
        change: SubnetChangeResponse,
        forum_post_link: Option<String>,
    ) -> anyhow::Result<Option<RunnerProposal>> {
        if self.verbose {
            if let Some(run_log) = &change.run_log {
                println!("{}\n", run_log.join("\n"));
            }
        }

        if change.added_with_desc.is_empty() && change.removed_with_desc.is_empty() {
            return Ok(None);
        }

        let options = replace_proposal_options(&change, forum_post_link)?;
        self.run_membership_change(change, options).await.map(Some)
    }

    pub async fn prepare_versions_to_retire(&self, release_artifact: &Artifact, edit_summary: bool) -> anyhow::Result<(String, Option<Vec<String>>)> {
        let retireable_versions = self.retireable_versions(release_artifact).await?;
        let versions = if retireable_versions.is_empty() {
            Vec::new()
        } else {
            info!("Waiting for you to pick the versions to retire in your editor");
            let template = "# In the below lines, comment out the versions that you DO NOT want to retire".to_string();
            let versions = edit::edit(format!(
                "{}\n{}",
                template,
                retireable_versions
                    .into_iter()
                    .map(|r| format!("{} # {}", r.commit_hash, r.branch))
                    .join("\n"),
            ))?
            .trim()
            .replace("\r(\n)?", "\n")
            .split('\n')
            .map(|s| regex::Regex::new("#.+$").unwrap().replace_all(s, "").to_string())
            .map(|s| s.trim().to_string())
            .filter(|s| !s.is_empty())
            .collect::<Vec<_>>();

            if versions.is_empty() {
                warn!("Empty list of GuestOS versions to unelect");
            }
            versions
        };

        let mut template =
            "Removing the obsolete GuestOS versions from the registry, to prevent unintended version downgrades in the future".to_string();
        if edit_summary {
            info!("Edit summary");
            template = edit::edit(template)?.trim().replace("\r(\n)?", "\n");
        }

        Ok((template, (!versions.is_empty()).then_some(versions)))
    }

    pub async fn do_revise_elected_replica_versions(
        &self,
        release_artifact: &Artifact,
        version: &str,
        release_tag: &str,
        ignore_missing_urls: bool,
        forum_post_link: String,
        security_fix: bool,
    ) -> anyhow::Result<RunnerProposal> {
        let update_version = self
            .prepare_to_propose_to_revise_elected_versions(
                release_artifact,
                version,
                release_tag,
                ignore_missing_urls,
                self.prepare_versions_to_retire(release_artifact, false).await.map(|r| r.1)?,
                security_fix,
                forum_post_link.clone(),
            )
            .await?;

        Ok(RunnerProposal {
            cmd: ProposeCommand::ReviseElectedVersions {
                release_artifact: update_version.release_artifact.clone(),
                args: update_version.get_update_cmd_args(),
            },
            opts: ProposeOptions {
                title: Some(update_version.title),
                summary: Some(update_version.summary.clone()),
                motivation: None,
                forum_post_link: Some(forum_post_link),
            },
        })
    }

    async fn prepare_to_propose_to_revise_elected_versions(
        &self,
        release_artifact: &Artifact,
        version: &str,
        release_tag: &str,
        ignore_missing_urls: bool,
        retire_versions: Option<Vec<String>>,
        security_fix: bool,
        forum_post_link: String,
    ) -> anyhow::Result<UpdateVersion> {
        let (update_urls, expected_hash) = self
            .artifact_downloader
            .download_images_and_validate_sha256(release_artifact, version, ignore_missing_urls)
            .await?;

        let summary = match security_fix {
            true => format_security_hotfix(forum_post_link),
            false => format_regular_version_upgrade_summary(version, release_artifact, release_tag, forum_post_link)?,
        };
        if summary.contains("Remove this block of text from the proposal.") {
            Err(anyhow::anyhow!("The edited proposal text has not been edited to add release notes."))
        } else {
            let proposal_title = match security_fix {
                true => "Security patch update".to_string(),
                false => match &retire_versions {
                    Some(v) => {
                        let pluralize = if v.len() == 1 { "version" } else { "versions" };
                        format!(
                            "Elect new IC/{} revision (commit {}), and retire old replica {} {}",
                            release_artifact.capitalized(),
                            &version[..8],
                            pluralize,
                            v.iter().map(|v| &v[..8]).join(",")
                        )
                    }
                    None => format!("Elect new IC/{} revision (commit {})", release_artifact.capitalized(), &version[..8]),
                },
            };

            Ok(UpdateVersion {
                release_artifact: release_artifact.clone(),
                version: version.to_string(),
                title: proposal_title.clone(),
                stringified_hash: expected_hash,
                summary,
                update_urls,
                versions_to_retire: retire_versions.clone(),
            })
        }
    }

    pub async fn hostos_rollout_nodes(
        &self,
        node_group: NodeGroupUpdate,
        version: &String,
        only: &[String],
        exclude: &[String],
    ) -> anyhow::Result<Option<(Vec<PrincipalId>, String)>> {
        let elected_versions = self.registry.elected_hostos().await.unwrap();
        if !elected_versions.contains(&version.to_string()) {
            return Err(anyhow::anyhow!(format!(
                "The version {} has not being elected.\nVersions elected are: {:?}",
                version, elected_versions,
            )));
        }

        let hostos_rollout = HostosRollout::new(
            self.registry.nodes().await?,
            self.registry.subnets().await?,
            self.proposal_agent.clone(),
            version,
            only,
            exclude,
            self.health_client.clone(),
        );

        match hostos_rollout.execute(node_group).await? {
            HostosRolloutResponse::Ok(nodes_to_update, maybe_subnets_affected) => {
                let mut summary = "## List of nodes\n".to_string();
                let mut builder_dc = Builder::default();
                let nodes_by_dc = nodes_by_dc(nodes_to_update.clone());
                builder_dc.push_record(["dc", "node_id", "subnet"]);
                nodes_by_dc.into_iter().for_each(|(dc, nodes_with_sub)| {
                    builder_dc.push_record([
                        dc,
                        nodes_with_sub.iter().map(|(p, _)| p.to_string()).join("\n"),
                        nodes_with_sub.iter().map(|(_, s)| s.split('-').next().unwrap().to_string()).join("\n"),
                    ]);
                });

                let mut table_dc = builder_dc.build();
                table_dc.with(Style::markdown());
                summary.push_str(table_dc.to_string().as_str());
                summary.push_str("\n\n");

                if let Some(subnets_affected) = maybe_subnets_affected {
                    summary.push_str("## Updated nodes per subnet\n");
                    let mut builder_subnets = Builder::default();
                    builder_subnets.push_record(["subnet_id", "updated_nodes", "count", "subnet_size", "percent_subnet"]);

                    subnets_affected
                        .into_iter()
                        .map(|subnet| {
                            let nodes_id = nodes_to_update
                                .iter()
                                .cloned()
                                .filter_map(|n| {
                                    if n.subnet_id.unwrap_or_default() == subnet.subnet_id {
                                        Some(n.principal)
                                    } else {
                                        None
                                    }
                                })
                                .collect::<Vec<PrincipalId>>();
                            let subnet_id = subnet.subnet_id.to_string().split('-').next().unwrap().to_string();
                            let updated_nodes = nodes_id.iter().map(|p| p.to_string().split('-').next().unwrap().to_string()).join("\n");
                            let updates_nodes_count = nodes_id.len().to_string();
                            let subnet_size = subnet.subnet_size.to_string();
                            let percent_of_subnet_size = format!("{}%", (nodes_id.len() as f32 / subnet.subnet_size as f32 * 100.0).round());

                            [subnet_id, updated_nodes, updates_nodes_count, subnet_size.clone(), percent_of_subnet_size]
                        })
                        .sorted_by(|a, b| a[3].cmp(&b[3]))
                        .for_each(|row| {
                            builder_subnets.push_record(row);
                        });

                    let mut table_subnets = builder_subnets.build();
                    table_subnets.with(Style::markdown());
                    summary.push_str(table_subnets.to_string().as_str());
                };
                Ok(Some((nodes_to_update.into_iter().map(|n| n.principal).collect::<Vec<_>>(), summary)))
            }
            HostosRolloutResponse::None(reason) => {
                reason
                    .iter()
                    .for_each(|(group, reason)| println!("No nodes to update in group: {} because: {}", group, reason));
                Ok(None)
            }
        }
    }

    pub fn hostos_rollout(
        &self,
        nodes: Vec<PrincipalId>,
        version: &str,
        maybe_summary: Option<String>,
        forum_post_link: Option<String>,
    ) -> anyhow::Result<RunnerProposal> {
        let title = format!("Set HostOS version: {version} on {} nodes", nodes.clone().len());

        let nodes_short = nodes
            .iter()
            .map(|p| p.to_string().split('-').next().unwrap().to_string())
            .collect::<Vec<_>>();
        println!("Will submit proposal to update the following nodes: {:?}", nodes_short);
        println!("You will be able to follow the upgrade progress at https://grafana.mainnet.dfinity.network/explore?orgId=1&left=%7B%22datasource%22:%22PE62C54679EC3C073%22,%22queries%22:%5B%7B%22refId%22:%22A%22,%22datasource%22:%7B%22type%22:%22prometheus%22,%22uid%22:%22PE62C54679EC3C073%22%7D,%22editorMode%22:%22code%22,%22expr%22:%22hostos_version%7Bic_node%3D~%5C%22{}%5C%22%7D%5Cn%22,%22legendFormat%22:%22__auto%22,%22range%22:true,%22instant%22:true%7D%5D,%22range%22:%7B%22from%22:%22now-1h%22,%22to%22:%22now%22%7D%7D", nodes_short.iter().map(|n| n.to_string() + ".%2B").join("%7C"));

        Ok(RunnerProposal {
            cmd: ProposeCommand::DeployHostosToSomeNodes {
                nodes: nodes.clone(),
                version: version.to_string(),
            },
            opts: ProposeOptions {
                title: title.clone().into(),
                summary: maybe_summary.unwrap_or(title).into(),
                motivation: None,
                forum_post_link,
            },
        })
    }

<<<<<<< HEAD
    pub async fn remove_nodes(&self, nodes_remover: NodesRemover) -> anyhow::Result<RunnerProposal> {
        let health_client = health::HealthClient::new(self.network.clone());
        let (healths, nodes_with_proposals) = try_join(health_client.nodes(), self.registry.nodes_with_proposals()).await?;
=======
    pub async fn remove_nodes(&self, nodes_remover: NodesRemover) -> anyhow::Result<()> {
        let (healths, nodes_with_proposals) = try_join(self.health_client.nodes(), self.registry.nodes_with_proposals()).await?;
>>>>>>> 565dfd72
        let (mut node_removals, motivation) = nodes_remover.remove_nodes(healths, nodes_with_proposals);
        node_removals.sort_by_key(|nr| nr.reason.message());

        let headers = vec!["Principal".to_string()]
            .into_iter()
            .chain(NodeFeature::variants().iter().map(|nf| nf.to_string()))
            .chain(vec!["Hostname".to_string()].into_iter())
            .chain(vec!["Reason".to_string()].into_iter())
            .collect::<Vec<_>>();
        let mut table = tabular::Table::new(&headers.iter().map(|_| "    {:<}").collect::<Vec<_>>().join(""));
        // Headers
        let mut header_row = tabular::Row::new();
        for h in headers {
            header_row.add_cell(h);
        }
        table.add_row(header_row);

        if node_removals.is_empty() {
            anyhow::bail!("Calculated 0 node removals");
        }
        // Values
        for nr in &node_removals {
            let mut row = tabular::Row::new();
            let decentralization_node = decentralization::network::Node::from(&nr.node);
            row.add_cell(nr.node.principal);
            for nf in NodeFeature::variants() {
                row.add_cell(decentralization_node.get_feature(&nf));
            }
            row.add_cell(nr.node.hostname.clone().unwrap_or_else(|| "N/A".to_string()));
            row.add_cell(nr.reason.message());
            table.add_row(row);
        }
        println!("{}", table);

        Ok(RunnerProposal {
            cmd: ic_admin::ProposeCommand::RemoveNodes {
                nodes: node_removals.iter().map(|n| n.node.principal).collect(),
            },
            opts: ProposeOptions {
                title: "Remove nodes from the network".to_string().into(),
                summary: "Remove nodes from the network".to_string().into(),
                motivation: motivation.into(),
                forum_post_link: nodes_remover.forum_post_link,
            },
        })
    }

<<<<<<< HEAD
    pub async fn network_heal(&self, forum_post_link: Option<String>) -> anyhow::Result<Vec<RunnerProposal>> {
        let health_client = health::HealthClient::new(self.network.clone());
=======
    pub async fn network_heal(&self, forum_post_link: Option<String>) -> anyhow::Result<()> {
>>>>>>> 565dfd72
        let mut errors = vec![];

        // Get the list of subnets, and the list of open proposal for each subnet, if any
        let subnets = self.registry.subnets_and_proposals().await?;
        let subnets_without_proposals = subnets
            .iter()
            .filter(|(subnet_id, subnet)| match &subnet.proposal {
                Some(p) => {
                    info!("Skipping subnet {} as it has a pending proposal {}", subnet_id, p.id);
                    false
                }
                None => true,
            })
            .map(|(id, subnet)| (*id, subnet.clone()))
            .collect::<IndexMap<_, _>>();
        let (available_nodes, health_of_nodes) =
            try_join(self.registry.available_nodes().map_err(anyhow::Error::from), self.health_client.nodes()).await?;

        let subnets_change_response = NetworkHealRequest::new(subnets_without_proposals)
            .heal_and_optimize(available_nodes, &health_of_nodes, self.cordoned_features_fetcher.fetch().await?)
            .await?;

        let mut changes = vec![];
        for change in &subnets_change_response {
            let current = self
                .run_membership_change(change.clone(), replace_proposal_options(change, forum_post_link.clone())?)
                .await
                .map_err(|e| {
                    println!("{}", e);
                    errors.push(e);
                });
            changes.push(current)
        }
        if !errors.is_empty() {
            anyhow::bail!("Errors: {:?}", errors);
        }

        // No errors, can be safly unwrapped
        Ok(changes.into_iter().map(|maybe_change| maybe_change.unwrap()).collect_vec())
    }

    pub async fn decentralization_change(
        &self,
        change: &ChangeSubnetMembershipPayload,
        override_subnet_nodes: Option<Vec<PrincipalId>>,
    ) -> anyhow::Result<()> {
        let subnet_before = match override_subnet_nodes {
            Some(nodes) => {
                let nodes = self.registry.get_decentralized_nodes(&nodes).await?;
                DecentralizedSubnet::new_with_subnet_id_and_nodes(change.subnet_id, nodes)
            }
            None => self
                .registry
                .subnet(SubnetQueryBy::SubnetId(change.subnet_id))
                .await
                .map_err(|e| anyhow::anyhow!(e))?,
        };
        let nodes_before = subnet_before.nodes.clone();
        let health_of_nodes = self.health_of_nodes().await?;

        // Simulate node removal
        let removed_nodes = self.registry.get_decentralized_nodes(&change.get_removed_node_ids()).await?;
        let removed_nodes_with_desc = generate_removed_nodes_description(&subnet_before.nodes, &removed_nodes);
        let subnet_mid = subnet_before
            .without_nodes(removed_nodes_with_desc.clone())
            .map_err(|e| anyhow::anyhow!(e))?;

        // Now simulate node addition
        let added_nodes = self.registry.get_decentralized_nodes(&change.get_added_node_ids()).await?;
        let added_nodes_with_desc = generate_added_node_description(&subnet_mid.nodes, &added_nodes);

        let subnet_after = subnet_mid.with_nodes(added_nodes_with_desc.clone());

        let subnet_change = SubnetChange {
            id: subnet_after.id,
            old_nodes: nodes_before,
            new_nodes: subnet_after.nodes,
            added_nodes_desc: added_nodes_with_desc.clone(),
            removed_nodes_desc: removed_nodes_with_desc.clone(),
            ..Default::default()
        };
        println!(
            "{}",
            SubnetChangeResponse::from(&subnet_change).with_health_of_nodes(health_of_nodes.clone())
        );
        Ok(())
    }

    pub async fn subnet_rescue(
        &self,
        subnet: &PrincipalId,
        keep_nodes: Option<Vec<String>>,
        forum_post_link: Option<String>,
    ) -> anyhow::Result<Option<RunnerProposal>> {
        let change_request = self
            .registry
            .modify_subnet_nodes(SubnetQueryBy::SubnetId(*subnet))
            .await
            .map_err(|e| anyhow::anyhow!(e))?;

        let change_request = match keep_nodes {
            Some(n) => change_request.keeping_from_used(n),
            None => change_request,
        };

        let health_of_nodes = self.health_of_nodes().await?;

        let change = SubnetChangeResponse::from(&change_request.rescue(&health_of_nodes, self.cordoned_features_fetcher.fetch().await?)?)
            .with_health_of_nodes(health_of_nodes);

        if change.added_with_desc.is_empty() && change.removed_with_desc.is_empty() {
            return Ok(None);
        }

        self.run_membership_change(change.clone(), replace_proposal_options(&change, forum_post_link)?)
            .await
            .map(Some)
    }

    pub async fn retireable_versions(&self, artifact: &Artifact) -> anyhow::Result<Vec<Release>> {
        match artifact {
            Artifact::GuestOs => self.retireable_guestos_versions().await,
            Artifact::HostOs => self.retireable_hostos_versions().await,
        }
    }

    async fn retireable_hostos_versions(&self) -> anyhow::Result<Vec<Release>> {
        let ic_repo = self.ic_repo().await;
        let hosts = ic_repo.hostos_releases().await?;
        let active_releases = hosts.get_active_branches();
        let hostos_versions: IndexSet<String> = self.registry.nodes().await?.values().map(|s| s.hostos_version.clone()).collect();
        let versions_in_proposals: IndexSet<String> = self
            .proposal_agent
            .list_open_elect_hostos_proposals()
            .await?
            .iter()
            .flat_map(|p| p.versions_unelect.iter())
            .cloned()
            .collect();
        info!("Active releases: {}", active_releases.iter().join(", "));
        info!("HostOS versions in use on nodes: {}", hostos_versions.iter().join(", "));
        info!("HostOS versions in open proposals: {}", versions_in_proposals.iter().join(", "));
        let hostos_releases = ic_repo.hostos_releases().await?;
        Ok(hostos_releases
            .releases
            .clone()
            .into_iter()
            .filter(|rr| !active_releases.contains(&rr.branch))
            .filter(|rr| !hostos_versions.contains(&rr.commit_hash))
            .filter(|rr| !versions_in_proposals.contains(&rr.commit_hash))
            .collect())
    }

    async fn retireable_guestos_versions(&self) -> anyhow::Result<Vec<Release>> {
        let ic_repo = self.ic_repo().await;
        let guests = ic_repo.guestos_releases().await?;
        let active_releases = guests.get_active_branches();
        let subnet_versions: IndexSet<String> = self.registry.subnets().await?.values().map(|s| s.replica_version.clone()).collect();
        let version_on_unassigned_nodes = self.registry.unassigned_nodes_replica_version().await?;
        let versions_in_proposals: IndexSet<String> = self
            .proposal_agent
            .list_open_elect_replica_proposals()
            .await?
            .iter()
            .flat_map(|p| p.versions_unelect.iter())
            .cloned()
            .collect();
        info!("Active releases: {}", active_releases.iter().join(", "));
        info!("GuestOS versions in use on subnets: {}", subnet_versions.iter().join(", "));
        info!("GuestOS version on unassigned nodes: {}", version_on_unassigned_nodes);
        info!("GuestOS versions in open proposals: {}", versions_in_proposals.iter().join(", "));
        let guestos_releases = ic_repo.guestos_releases().await?;
        Ok(guestos_releases
            .releases
            .clone()
            .into_iter()
            .filter(|rr| !active_releases.contains(&rr.branch))
            .filter(|rr| !subnet_versions.contains(&rr.commit_hash) && rr.commit_hash != *version_on_unassigned_nodes)
            .filter(|rr| !versions_in_proposals.contains(&rr.commit_hash))
            .collect())
    }

    async fn run_membership_change(&self, change: SubnetChangeResponse, options: ProposeOptions) -> anyhow::Result<RunnerProposal> {
        let subnet_id = change.subnet_id.ok_or_else(|| anyhow::anyhow!("subnet_id is required"))?;
        let pending_action = self
            .registry
            .subnets_and_proposals()
            .await?
            .get(&subnet_id)
            .map(|s| s.proposal.clone())
            .ok_or(NetworkError::SubnetNotFound(subnet_id))?;

        if let Some(proposal) = pending_action {
            return Err(anyhow::anyhow!(format!(
                "There is a pending proposal for this subnet: https://dashboard.internetcomputer.org/proposal/{}",
                proposal.id
            )));
        }

        Ok(RunnerProposal {
            cmd: ProposeCommand::ChangeSubnetMembership {
                subnet_id,
                node_ids_add: change.added_with_desc.iter().map(|a| a.0).collect::<Vec<_>>(),
                node_ids_remove: change.removed_with_desc.iter().map(|a| a.0).collect::<Vec<_>>(),
            },
            opts: options,
        })
    }

    pub async fn update_unassigned_nodes(
        &self,
        nns_subnet_id: &PrincipalId,
        forum_post_link: Option<String>,
    ) -> anyhow::Result<Option<RunnerProposal>> {
        let subnets = self.registry.subnets().await?;

        let nns = match subnets.get_key_value(nns_subnet_id) {
            Some((_, value)) => value,
            None => return Err(anyhow::anyhow!("Couldn't find nns subnet with id '{}'", nns_subnet_id)),
        };

        let unassigned_version = self.registry.unassigned_nodes_replica_version().await?;

        if unassigned_version == nns.replica_version.clone().into() {
            info!(
                "Unassigned nodes and nns are of the same version '{}', skipping proposal submition.",
                unassigned_version
            );
            return Ok(None);
        }

        info!(
            "NNS version '{}' and Unassigned nodes '{}' differ",
            nns.replica_version, unassigned_version
        );

        Ok(Some(RunnerProposal {
            cmd: ProposeCommand::DeployGuestosToAllUnassignedNodes {
                replica_version: nns.replica_version.clone(),
            },
            opts: ProposeOptions {
                summary: Some("Update the unassigned nodes to the latest rolled-out version".to_string()),
                motivation: None,
                title: Some("Update all unassigned nodes".to_string()),
                forum_post_link,
            },
        }))
    }
}

pub fn replace_proposal_options(change: &SubnetChangeResponse, forum_post_link: Option<String>) -> anyhow::Result<ic_admin::ProposeOptions> {
    let subnet_id = change.subnet_id.ok_or_else(|| anyhow::anyhow!("subnet_id is required"))?.to_string();

    let replace_target = if change.added_with_desc.len() > 1 || change.removed_with_desc.len() > 1 {
        "nodes"
    } else {
        "a node"
    };
    let subnet_id_short = subnet_id.split('-').next().unwrap();

    let change_desc = if change.added_with_desc.len() == change.removed_with_desc.len() {
        format!("Replace {} in subnet {}", replace_target, subnet_id_short)
    } else {
        format!("Resize subnet {}", subnet_id_short)
    };

    Ok(ic_admin::ProposeOptions {
        title: Some(change_desc.clone()),
        summary: Some(format!("# {change_desc}")),
        motivation: Some(format!("{}\n\n{}\n", change.motivation.as_ref().unwrap_or(&String::new()), change)),
        forum_post_link,
    })
}

fn nodes_by_dc(nodes: Vec<Node>) -> IndexMap<String, Vec<(String, String)>> {
    nodes
        .iter()
        .cloned()
        .map(|n| {
            let subnet_name = if n.subnet_id.is_some() {
                n.subnet_id.unwrap_or_default().0.to_string()
            } else {
                String::from("<unassigned>")
            };
            (
                n.principal.to_string().split('-').next().unwrap().to_string(),
                subnet_name,
                n.operator.datacenter,
            )
        })
        .fold(IndexMap::new(), |mut acc, (node_id, subnet, dc)| {
            acc.entry(dc.unwrap_or_default().name).or_default().push((node_id, subnet));
            acc
        })
}

#[derive(Clone)]
pub struct UpdateVersion {
    pub release_artifact: Artifact,
    pub version: String,
    pub title: String,
    pub summary: String,
    pub update_urls: Vec<String>,
    pub stringified_hash: String,
    pub versions_to_retire: Option<Vec<String>>,
}

impl UpdateVersion {
    pub fn get_update_cmd_args(&self) -> Vec<String> {
        [
            [
                vec![
                    "--replica-version-to-elect".to_string(),
                    self.version.to_string(),
                    "--release-package-sha256-hex".to_string(),
                    self.stringified_hash.to_string(),
                    "--release-package-urls".to_string(),
                ],
                self.update_urls.clone(),
            ]
            .concat(),
            match self.versions_to_retire.clone() {
                Some(versions) => [vec!["--replica-versions-to-unelect".to_string()], versions].concat(),
                None => vec![],
            },
        ]
        .concat()
    }
}

pub fn format_regular_version_upgrade_summary(
    version: &str,
    release_artifact: &Artifact,
    release_tag: &str,
    forum_post_link: String,
) -> anyhow::Result<String> {
    let template = format!(
        r#"Elect new {release_artifact} binary revision [{version}](https://github.com/dfinity/ic/tree/{release_tag})

    # Release Notes:

    [comment]: <> Remove this block of text from the proposal.
    [comment]: <> Then, add the {release_artifact} binary release notes as bullet points here.
    [comment]: <> Any [commit ID] within square brackets will auto-link to the specific changeset.

    # IC-OS Verification

    To build and verify the IC-OS disk image, run:

    ```
    # From https://github.com/dfinity/ic#verifying-releases
    sudo apt-get install -y curl && curl --proto '=https' --tlsv1.2 -sSLO https://raw.githubusercontent.com/dfinity/ic/{version}/ci/tools/repro-check.sh && chmod +x repro-check.sh && ./repro-check.sh -c {version}
    ```

    The two SHA256 sums printed above from a) the downloaded CDN image and b) the locally built image,
    must be identical, and must match the SHA256 from the payload of the NNS proposal.

    Forum post link: {forum_post_link}
    "#
    );

    // Remove <!--...--> from the commit
    // Leading or trailing spaces are removed as well and replaced with a single space.
    // Regex can be analyzed and tested at:
    // https://rregex.dev/?version=1.7&method=replace&regex=%5Cs*%3C%21--.%2B%3F--%3E%5Cs*&replace=+&text=*+%5Babc%5D+%3C%21--+ignored+1+--%3E+line%0A*+%5Babc%5D+%3C%21--+ignored+2+--%3E+comment+1+%3C%21--+ignored+3+--%3E+comment+2%0A
    let re_comment = Regex::new(r"\s*<!--.+?-->\s*").unwrap();

    Ok(match cfg!(test) {
        true => template.lines().map(|l| l.trim()).filter(|l| !l.starts_with("[comment]")).join("\n"),
        false => {
            let mut builder = edit::Builder::new();
            let with_suffix = builder.suffix(".md");
            edit::edit_with_builder(template, with_suffix)?
        }
    }
    .trim()
    .replace("\r(\n)?", "\n")
    .split('\n')
    .map(|f| {
        let f = re_comment.replace_all(f.trim(), " ");

        if !f.starts_with('*') {
            return f.to_string();
        }
        match f.split_once(']') {
            Some((left, message)) => {
                let commit_hash = left.split_once('[').unwrap().1.to_string();

                format!("* [[{}](https://github.com/dfinity/ic/commit/{})] {}", commit_hash, commit_hash, message)
            }
            None => f.to_string(),
        }
    })
    .join("\n"))
}

pub fn format_security_hotfix(forum_post_link: String) -> String {
    format!(r#"In accordance with the Security Patch Policy and Procedure that was adopted in proposal [48792](https://dashboard.internetcomputer.org/proposal/48792), the source code that was used to build this release will be exposed at the latest 10 days after the fix is rolled out to all subnets.

    The community will be able to retroactively verify the binaries that were rolled out.

    Forum post link: {forum_post_link}
"#).lines().map(|l| l.trim()).join("\n")
}<|MERGE_RESOLUTION|>--- conflicted
+++ resolved
@@ -36,12 +36,8 @@
 use tabled::settings::Style;
 
 use crate::artifact_downloader::ArtifactDownloader;
-<<<<<<< HEAD
-use crate::ic_admin;
-=======
 use crate::cordoned_feature_fetcher::CordonedFeatureFetcher;
-use crate::ic_admin::{self, IcAdmin};
->>>>>>> 565dfd72
+use crate::ic_admin::{self};
 use crate::ic_admin::{ProposeCommand, ProposeOptions};
 use crate::operations::hostos_rollout::HostosRollout;
 use crate::operations::hostos_rollout::HostosRolloutResponse;
@@ -448,14 +444,8 @@
         })
     }
 
-<<<<<<< HEAD
     pub async fn remove_nodes(&self, nodes_remover: NodesRemover) -> anyhow::Result<RunnerProposal> {
-        let health_client = health::HealthClient::new(self.network.clone());
-        let (healths, nodes_with_proposals) = try_join(health_client.nodes(), self.registry.nodes_with_proposals()).await?;
-=======
-    pub async fn remove_nodes(&self, nodes_remover: NodesRemover) -> anyhow::Result<()> {
         let (healths, nodes_with_proposals) = try_join(self.health_client.nodes(), self.registry.nodes_with_proposals()).await?;
->>>>>>> 565dfd72
         let (mut node_removals, motivation) = nodes_remover.remove_nodes(healths, nodes_with_proposals);
         node_removals.sort_by_key(|nr| nr.reason.message());
 
@@ -503,12 +493,7 @@
         })
     }
 
-<<<<<<< HEAD
     pub async fn network_heal(&self, forum_post_link: Option<String>) -> anyhow::Result<Vec<RunnerProposal>> {
-        let health_client = health::HealthClient::new(self.network.clone());
-=======
-    pub async fn network_heal(&self, forum_post_link: Option<String>) -> anyhow::Result<()> {
->>>>>>> 565dfd72
         let mut errors = vec![];
 
         // Get the list of subnets, and the list of open proposal for each subnet, if any
