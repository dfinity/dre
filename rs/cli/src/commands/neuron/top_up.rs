use clap::Args;
use ic_canisters::governance::GovernanceCanisterWrapper;
use itertools::Itertools;

use crate::commands::ExecutableCommand;

#[derive(Args, Debug)]
pub struct TopUp {}

impl ExecutableCommand for TopUp {
    fn require_ic_admin(&self) -> crate::commands::IcAdminRequirement {
        crate::commands::IcAdminRequirement::Detect
    }

    fn validate(&self, _cmd: &mut clap::Command) {}

    async fn execute(&self, ctx: crate::ctx::DreContext) -> anyhow::Result<()> {
<<<<<<< HEAD
        let governance = GovernanceCanisterWrapper::from(ctx.create_ic_agent_canister_client(None)?);
        let full_neuron = governance.get_full_neuron(ctx.ic_admin().neuron.neuron_id).await?;
=======
        let governance = GovernanceCanisterWrapper::from(ctx.create_canister_client()?);
        let full_neuron = governance.get_full_neuron(ctx.ic_admin().neuron().neuron_id).await?;
>>>>>>> 2a1657e4
        let account_hex = full_neuron.account.iter().map(|byte| format!("{:02x}", byte)).join("");

        println!("Please request ICP in the #icp-to-go slack channel:");
        println!(
            "> Hi! Can I please get XX ICPs on the account address `{}` for neuron ID {} in order to be able to submit more NNS proposals. Thank you\n",
            account_hex,
            ctx.ic_admin().neuron().neuron_id
        );
        println!("You can check balance by running `dre neuron balance`");

        Ok(())
    }
}<|MERGE_RESOLUTION|>--- conflicted
+++ resolved
@@ -15,13 +15,8 @@
     fn validate(&self, _cmd: &mut clap::Command) {}
 
     async fn execute(&self, ctx: crate::ctx::DreContext) -> anyhow::Result<()> {
-<<<<<<< HEAD
         let governance = GovernanceCanisterWrapper::from(ctx.create_ic_agent_canister_client(None)?);
-        let full_neuron = governance.get_full_neuron(ctx.ic_admin().neuron.neuron_id).await?;
-=======
-        let governance = GovernanceCanisterWrapper::from(ctx.create_canister_client()?);
         let full_neuron = governance.get_full_neuron(ctx.ic_admin().neuron().neuron_id).await?;
->>>>>>> 2a1657e4
         let account_hex = full_neuron.account.iter().map(|byte| format!("{:02x}", byte)).join("");
 
         println!("Please request ICP in the #icp-to-go slack channel:");
