use candid::Decode;
use cycles_minting_canister::SetAuthorizedSubnetworkListArgs;
use humantime::format_duration;
use ic_base_types::{CanisterId, PrincipalId};
use ic_management_types::Network;
use ic_nervous_system_clients::canister_id_record::CanisterIdRecord;
use ic_nervous_system_root::change_canister::{AddCanisterRequest, ChangeCanisterRequest, StopOrStartCanisterRequest};
use ic_nns_common::{pb::v1::ProposalId, types::UpdateIcpXdrConversionRatePayload};
use ic_protobuf::registry::{
    dc::v1::AddOrRemoveDataCentersProposalPayload, node_operator::v1::RemoveNodeOperatorsPayload,
    node_rewards::v2::UpdateNodeRewardsTableProposalPayload,
};
use ic_sns_wasm::pb::v1::{AddWasmRequest, InsertUpgradePathEntriesRequest, UpdateAllowedPrincipalsRequest, UpdateSnsSubnetListRequest};
use itertools::Itertools;
use registry_canister::mutations::{
    complete_canister_migration::CompleteCanisterMigrationPayload,
    do_add_api_boundary_nodes::AddApiBoundaryNodesPayload,
    do_add_node_operator::AddNodeOperatorPayload,
    do_add_nodes_to_subnet::AddNodesToSubnetPayload,
    do_bless_replica_version::BlessReplicaVersionPayload,
    do_change_subnet_membership::ChangeSubnetMembershipPayload,
    do_create_subnet::CreateSubnetPayload,
    do_deploy_guestos_to_all_subnet_nodes::DeployGuestosToAllSubnetNodesPayload,
    do_deploy_guestos_to_all_unassigned_nodes::DeployGuestosToAllUnassignedNodesPayload,
    do_recover_subnet::RecoverSubnetPayload,
    do_remove_api_boundary_nodes::RemoveApiBoundaryNodesPayload,
    do_remove_nodes_from_subnet::RemoveNodesFromSubnetPayload,
    do_retire_replica_version::RetireReplicaVersionPayload,
    do_revise_elected_replica_versions::ReviseElectedGuestosVersionsPayload,
    do_set_firewall_config::SetFirewallConfigPayload,
    do_update_api_boundary_nodes_version::UpdateApiBoundaryNodesVersionPayload,
    do_update_elected_hostos_versions::UpdateElectedHostosVersionsPayload,
    do_update_node_operator_config::UpdateNodeOperatorConfigPayload,
    do_update_nodes_hostos_version::UpdateNodesHostosVersionPayload,
    do_update_ssh_readonly_access_for_all_unassigned_nodes::UpdateSshReadOnlyAccessForAllUnassignedNodesPayload,
    do_update_subnet::UpdateSubnetPayload,
    do_update_unassigned_nodes_config::UpdateUnassignedNodesConfigPayload,
    firewall::{AddFirewallRulesPayload, RemoveFirewallRulesPayload, UpdateFirewallRulesPayload},
    node_management::do_remove_nodes::RemoveNodesPayload,
    prepare_canister_migration::PrepareCanisterMigrationPayload,
    reroute_canister_ranges::RerouteCanisterRangesPayload,
};
use serde::{Deserialize, Serialize};
use spinners::{Spinner, Spinners};
use std::{
    collections::{HashMap, HashSet},
    io::Write,
    sync::Mutex,
    time::Duration,
};
use strum::IntoEnumIterator;

use chrono::Local;
use ic_canisters::{
    governance::GovernanceCanisterWrapper, management::WalletCanisterWrapper, registry::RegistryCanisterWrapper, CanisterClient,
    IcAgentCanisterClient,
};
use ic_nns_governance::{
    governance::{BitcoinSetConfigProposal, SubnetRentalRequest},
    pb::v1::{proposal::Action, ListProposalInfo, ProposalInfo, ProposalStatus, Topic},
};
use log::{error, info, warn};
use url::Url;

use crate::detect_neuron::{Auth, Neuron};

pub async fn vote_on_proposals(
    neuron: &Neuron,
    nns_urls: &[Url],
    accepted_proposers: &[u64],
    accepted_topics: &[i32],
    dry_run: bool,
    sleep: Duration,
) -> anyhow::Result<()> {
    let client: GovernanceCanisterWrapper = match &neuron.get_auth(true).await? {
        Auth::Hsm { pin, slot, key_id } => CanisterClient::from_hsm(pin.to_string(), *slot, key_id.to_string(), &nns_urls[0])?.into(),
        Auth::Keyfile { path } => CanisterClient::from_key_file(path.into(), &nns_urls[0])?.into(),
        Auth::None => CanisterClient::from_anonymous(&nns_urls[0])?.into(),
    };

    // In case of incorrectly set voting following, or in case of some other errors,
    // we don't want to vote on the same proposal multiple times. So we keep an
    // in-memory set of proposals that we already voted on.
    let mut voted_proposals = HashSet::new();

    info!("Starting the voting loop...");
    loop {
        let proposals = client.get_pending_proposals().await?;
        let proposals: Vec<&ProposalInfo> = proposals
            .iter()
            .filter(|p| accepted_topics.contains(&p.topic) && accepted_proposers.contains(&p.proposer.unwrap().id))
            .collect();
        let proposals_to_vote = proposals
            .iter()
            .filter(|p| !voted_proposals.contains(&p.id.unwrap().id))
            .collect::<Vec<_>>();

        // Clear last line in terminal
        print!("\x1B[1A\x1B[K");
        std::io::stdout().flush().unwrap();
        for proposal in proposals_to_vote.into_iter() {
            let datetime = Local::now();

            info!(
<<<<<<< HEAD
                "{} Voting on proposal {} (topic {:?}, proposer {}) -> {}\n",
=======
                "{} Voting on proposal {} (topic {:?}, proposer {}) -> {}",
>>>>>>> 5e0866f6
                datetime,
                proposal.id.unwrap().id,
                proposal.topic(),
                proposal.proposer.unwrap_or_default().id,
                proposal.proposal.clone().unwrap().title.unwrap()
            );

            if !dry_run {
                let response = client.register_vote(neuron.get_neuron_id().await?, proposal.id.unwrap().id).await?;
                info!("{}", response);
            } else {
                info!("Simulating vote");
            }
            voted_proposals.insert(proposal.id.unwrap().id);
        }

        let mut sp = Spinner::with_timer(
            Spinners::Dots12,
            format!("Sleeping {} before another check for pending proposals...", format_duration(sleep)),
        );
        let sleep_func = tokio::time::sleep(sleep);
        tokio::select! {
            _ = tokio::signal::ctrl_c() => {
                info!("Received Ctrl-C, exiting...");
                sp.stop();
                break;
            }
            _ = sleep_func => {
                sp.stop_with_message("Done sleeping, checking for pending proposals...".into());
                continue
            }
        }
    }

    Ok(())
}

pub async fn get_node_metrics_history(
    wallet: CanisterId,
    subnets: Vec<PrincipalId>,
    start_at_nanos: u64,
    auth: &Auth,
    nns_urls: &[Url],
) -> anyhow::Result<()> {
    let lock = Mutex::new(());
    let canister_agent = match auth {
        Auth::Hsm { pin, slot, key_id } => {
            IcAgentCanisterClient::from_hsm(pin.to_string(), *slot, key_id.to_string(), nns_urls[0].clone(), Some(lock))?
        }
        Auth::Keyfile { path } => IcAgentCanisterClient::from_key_file(path.into(), nns_urls[0].clone())?,
        Auth::None => IcAgentCanisterClient::from_anonymous(nns_urls[0].clone())?,
    };
    info!("Started action...");
    let wallet_client = WalletCanisterWrapper::new(canister_agent.agent.clone());

    let subnets = match subnets.is_empty() {
        false => subnets,
        true => {
            let registry_client = RegistryCanisterWrapper::new(canister_agent.agent);
            registry_client.get_subnets().await?
        }
    };

    let mut metrics_by_subnet = HashMap::new();
    info!("Running in parallel mode");
    let mut handles = vec![];
    for subnet in subnets {
        info!("Spawning thread for subnet: {}", subnet);
        let current_client = wallet_client.clone();
        handles.push(tokio::spawn(async move {
            (subnet, current_client.get_node_metrics_history(wallet, start_at_nanos, subnet).await)
        }))
    }
    for handle in handles {
        let (subnet, resp) = handle.await?;
        match resp {
            Ok(metrics) => {
                info!("Received response for subnet: {}", subnet);
                metrics_by_subnet.insert(subnet, metrics);
            }
            Err(e) => {
                warn!("Couldn't fetch trustworthy metrics for subnet {}: {:?}", subnet, e)
            }
        }
    }

    println!("{}", serde_json::to_string_pretty(&metrics_by_subnet)?);

    Ok(())
}

pub async fn filter_proposals(network: Network, limit: &u32, statuses: Vec<ProposalStatus>, topics: Vec<Topic>) -> anyhow::Result<()> {
    let nns_url = match network.get_nns_urls().first() {
        Some(url) => url,
        None => return Err(anyhow::anyhow!("Could not get NNS URL from network config")),
    };
    let client = GovernanceCanisterWrapper::from(CanisterClient::from_anonymous(nns_url)?);

    let exclude_topic = match topics.is_empty() {
        true => vec![],
        false => {
            let mut all_topics = Topic::iter().collect_vec();
            for topic in &topics {
                all_topics.retain(|t| t != topic);
            }
            all_topics
        }
    };

    let mut remaining = *limit;
    let mut proposals: Vec<Proposal> = vec![];
    let mut payload = ListProposalInfo {
        before_proposal: None,
        exclude_topic: exclude_topic.clone().into_iter().map(|t| t.into()).collect_vec(),
        include_status: statuses.clone().into_iter().map(|s| s.into()).collect_vec(),
        include_all_manage_neuron_proposals: Some(true),
        ..Default::default()
    };
    info!(
        "Querying {} proposals where status is {} and topic is {}",
        limit,
        match statuses.is_empty() {
            true => "any".to_string(),
            false => format!("{:?}", statuses),
        },
        match exclude_topic.is_empty() {
            true => "any".to_string(),
            false => format!("not in {:?}", exclude_topic),
        }
    );
    loop {
        let current_batch = client
            .list_proposals(payload)
            .await?
            .into_iter()
            .filter_map(|p| match p.clone().try_into() {
                Ok(p) => Some(p),
                Err(e) => {
                    error!("Error converting proposal info {:?}: {:?}", p, e);
                    None
                }
            })
            .sorted_by(|a: &Proposal, b: &Proposal| b.id.cmp(&a.id))
            .collect_vec();
        payload = ListProposalInfo {
            before_proposal: current_batch.clone().last().map(|p| ProposalId { id: p.id }),
            exclude_topic: exclude_topic.clone().into_iter().map(|t| t.into()).collect_vec(),
            include_status: statuses.clone().into_iter().map(|s| s.into()).collect_vec(),
            include_all_manage_neuron_proposals: Some(true),
            ..Default::default()
        };

        if current_batch.len() > remaining as usize {
            let current_batch = current_batch.into_iter().take(remaining as usize).collect_vec();
            remaining = 0;
            proposals.extend(current_batch)
        } else {
            remaining -= current_batch.len() as u32;
            proposals.extend(current_batch)
        }

        info!("Remaining after iteration: {}", remaining);

        if remaining == 0 {
            break;
        }

        if payload.before_proposal.is_none() {
            warn!("No more proposals available and there is {} remaining to find", remaining);
            break;
        }
    }
    println!("{}", serde_json::to_string_pretty(&proposals)?);

    Ok(())
}

#[derive(Debug, Clone, Serialize, Deserialize)]
pub struct Proposal {
    id: u64,
    proposer: u64,
    title: String,
    summary: String,
    proposal_timestamp_seconds: u64,
    topic: Topic,
    status: ProposalStatus,
    payload: serde_json::Value,
}

impl TryFrom<ProposalInfo> for Proposal {
    fn try_from(value: ProposalInfo) -> Result<Self, Self::Error> {
        let proposal = value.proposal.clone().unwrap();
        Ok(Self {
            id: value.id.unwrap().id,
            proposal_timestamp_seconds: value.proposal_timestamp_seconds,
            proposer: value.proposer.unwrap().id,
            status: value.status(),
            summary: proposal.summary,
            title: proposal.title.unwrap_or_default(),
            topic: value.topic(),
            payload: match proposal.action.unwrap() {
                Action::ManageNeuron(a) => serde_json::to_value(a.command)?,
                Action::ManageNetworkEconomics(a) => serde_json::to_value(a)?,
                Action::Motion(a) => serde_json::to_value(a)?,
                Action::ExecuteNnsFunction(a) => {
                    if a.payload.is_empty() {
                        serde_json::json!({})
                    } else {
                        match a.nns_function() {
                            ic_nns_governance::pb::v1::NnsFunction::Unspecified => serde_json::to_value(a)?,
                            ic_nns_governance::pb::v1::NnsFunction::CreateSubnet => {
                                serde_json::to_value(Decode!(a.payload.as_slice(), CreateSubnetPayload)?)?
                            }
                            ic_nns_governance::pb::v1::NnsFunction::AddNodeToSubnet => {
                                serde_json::to_value(Decode!(a.payload.as_slice(), AddNodesToSubnetPayload)?)?
                            }
                            ic_nns_governance::pb::v1::NnsFunction::NnsCanisterInstall => {
                                serde_json::to_value(Decode!(a.payload.as_slice(), AddCanisterRequest)?)?
                            }
                            ic_nns_governance::pb::v1::NnsFunction::NnsCanisterUpgrade => {
                                serde_json::to_value(Decode!(a.payload.as_slice(), ChangeCanisterRequest)?)?
                            }
                            ic_nns_governance::pb::v1::NnsFunction::BlessReplicaVersion => {
                                serde_json::to_value(Decode!(a.payload.as_slice(), BlessReplicaVersionPayload)?)?
                            }
                            ic_nns_governance::pb::v1::NnsFunction::RecoverSubnet => {
                                serde_json::to_value(Decode!(a.payload.as_slice(), RecoverSubnetPayload)?)?
                            }
                            ic_nns_governance::pb::v1::NnsFunction::UpdateConfigOfSubnet => {
                                serde_json::to_value(Decode!(a.payload.as_slice(), UpdateSubnetPayload)?)?
                            }
                            ic_nns_governance::pb::v1::NnsFunction::AssignNoid => {
                                serde_json::to_value(Decode!(a.payload.as_slice(), AddNodeOperatorPayload)?)?
                            }
                            // Unable to resolve rustls deps when adding `ic-nns-test-utils`
                            ic_nns_governance::pb::v1::NnsFunction::NnsRootUpgrade => serde_json::json!({}),
                            ic_nns_governance::pb::v1::NnsFunction::IcpXdrConversionRate => {
                                serde_json::to_value(Decode!(a.payload.as_slice(), UpdateIcpXdrConversionRatePayload)?)?
                            }
                            ic_nns_governance::pb::v1::NnsFunction::DeployGuestosToAllSubnetNodes => {
                                serde_json::to_value(Decode!(a.payload.as_slice(), DeployGuestosToAllSubnetNodesPayload)?)?
                            }
                            // Has an empty payload
                            ic_nns_governance::pb::v1::NnsFunction::ClearProvisionalWhitelist => serde_json::json!({}),
                            ic_nns_governance::pb::v1::NnsFunction::RemoveNodesFromSubnet => {
                                serde_json::to_value(Decode!(a.payload.as_slice(), RemoveNodesFromSubnetPayload)?)?
                            }
                            ic_nns_governance::pb::v1::NnsFunction::SetAuthorizedSubnetworks => {
                                serde_json::to_value(Decode!(a.payload.as_slice(), SetAuthorizedSubnetworkListArgs)?)?
                            }
                            ic_nns_governance::pb::v1::NnsFunction::SetFirewallConfig => {
                                serde_json::to_value(Decode!(a.payload.as_slice(), SetFirewallConfigPayload)?)?
                            }
                            ic_nns_governance::pb::v1::NnsFunction::UpdateNodeOperatorConfig => {
                                serde_json::to_value(Decode!(a.payload.as_slice(), UpdateNodeOperatorConfigPayload)?)?
                            }
                            ic_nns_governance::pb::v1::NnsFunction::StopOrStartNnsCanister => {
                                serde_json::to_value(Decode!(a.payload.as_slice(), StopOrStartCanisterRequest)?)?
                            }
                            ic_nns_governance::pb::v1::NnsFunction::RemoveNodes => {
                                serde_json::to_value(Decode!(a.payload.as_slice(), RemoveNodesPayload)?)?
                            }
                            ic_nns_governance::pb::v1::NnsFunction::UninstallCode => {
                                serde_json::to_value(Decode!(a.payload.as_slice(), CanisterIdRecord)?)?
                            }
                            ic_nns_governance::pb::v1::NnsFunction::UpdateNodeRewardsTable => {
                                serde_json::to_value(Decode!(a.payload.as_slice(), UpdateNodeRewardsTableProposalPayload)?)?
                            }
                            ic_nns_governance::pb::v1::NnsFunction::AddOrRemoveDataCenters => {
                                serde_json::to_value(Decode!(a.payload.as_slice(), AddOrRemoveDataCentersProposalPayload)?)?
                            }
                            ic_nns_governance::pb::v1::NnsFunction::UpdateUnassignedNodesConfig => {
                                serde_json::to_value(Decode!(a.payload.as_slice(), UpdateUnassignedNodesConfigPayload)?)?
                            }
                            ic_nns_governance::pb::v1::NnsFunction::RemoveNodeOperators => {
                                serde_json::to_value(Decode!(a.payload.as_slice(), RemoveNodeOperatorsPayload)?)?
                            }
                            ic_nns_governance::pb::v1::NnsFunction::RerouteCanisterRanges => {
                                serde_json::to_value(Decode!(a.payload.as_slice(), RerouteCanisterRangesPayload)?)?
                            }
                            ic_nns_governance::pb::v1::NnsFunction::AddFirewallRules => {
                                serde_json::to_value(Decode!(a.payload.as_slice(), AddFirewallRulesPayload)?)?
                            }
                            ic_nns_governance::pb::v1::NnsFunction::RemoveFirewallRules => {
                                serde_json::to_value(Decode!(a.payload.as_slice(), RemoveFirewallRulesPayload)?)?
                            }
                            ic_nns_governance::pb::v1::NnsFunction::UpdateFirewallRules => {
                                serde_json::to_value(Decode!(a.payload.as_slice(), UpdateFirewallRulesPayload)?)?
                            }
                            ic_nns_governance::pb::v1::NnsFunction::PrepareCanisterMigration => {
                                serde_json::to_value(Decode!(a.payload.as_slice(), PrepareCanisterMigrationPayload)?)?
                            }
                            ic_nns_governance::pb::v1::NnsFunction::CompleteCanisterMigration => {
                                serde_json::to_value(Decode!(a.payload.as_slice(), CompleteCanisterMigrationPayload)?)?
                            }
                            ic_nns_governance::pb::v1::NnsFunction::AddSnsWasm => {
                                serde_json::to_value(Decode!(a.payload.as_slice(), AddWasmRequest)?)?
                            }
                            ic_nns_governance::pb::v1::NnsFunction::ChangeSubnetMembership => {
                                serde_json::to_value(Decode!(a.payload.as_slice(), ChangeSubnetMembershipPayload)?)?
                            }
                            ic_nns_governance::pb::v1::NnsFunction::UpdateSubnetType => {
                                serde_json::to_value(Decode!(a.payload.as_slice(), UpdateSubnetPayload)?)?
                            }
                            ic_nns_governance::pb::v1::NnsFunction::ChangeSubnetTypeAssignment => {
                                serde_json::to_value(Decode!(a.payload.as_slice(), UpdateSubnetPayload)?)?
                            }
                            ic_nns_governance::pb::v1::NnsFunction::UpdateSnsWasmSnsSubnetIds => {
                                serde_json::to_value(Decode!(a.payload.as_slice(), UpdateSnsSubnetListRequest)?)?
                            }
                            ic_nns_governance::pb::v1::NnsFunction::UpdateAllowedPrincipals => {
                                serde_json::to_value(Decode!(a.payload.as_slice(), UpdateAllowedPrincipalsRequest)?)?
                            }
                            ic_nns_governance::pb::v1::NnsFunction::RetireReplicaVersion => {
                                serde_json::to_value(Decode!(a.payload.as_slice(), RetireReplicaVersionPayload)?)?
                            }
                            ic_nns_governance::pb::v1::NnsFunction::InsertSnsWasmUpgradePathEntries => {
                                serde_json::to_value(Decode!(a.payload.as_slice(), InsertUpgradePathEntriesRequest)?)?
                            }
                            ic_nns_governance::pb::v1::NnsFunction::ReviseElectedGuestosVersions => {
                                serde_json::to_value(Decode!(a.payload.as_slice(), ReviseElectedGuestosVersionsPayload)?)?
                            }
                            ic_nns_governance::pb::v1::NnsFunction::BitcoinSetConfig => {
                                serde_json::to_value(Decode!(a.payload.as_slice(), BitcoinSetConfigProposal)?)?
                            }
                            ic_nns_governance::pb::v1::NnsFunction::UpdateElectedHostosVersions => {
                                serde_json::to_value(Decode!(a.payload.as_slice(), UpdateElectedHostosVersionsPayload)?)?
                            }
                            ic_nns_governance::pb::v1::NnsFunction::UpdateNodesHostosVersion => {
                                serde_json::to_value(Decode!(a.payload.as_slice(), UpdateNodesHostosVersionPayload)?)?
                            }
                            // Unable to resolve rustls deps when adding `ic-nns-test-utils`
                            ic_nns_governance::pb::v1::NnsFunction::HardResetNnsRootToVersion => serde_json::json!({}),
                            ic_nns_governance::pb::v1::NnsFunction::AddApiBoundaryNodes => {
                                serde_json::to_value(Decode!(a.payload.as_slice(), AddApiBoundaryNodesPayload)?)?
                            }
                            ic_nns_governance::pb::v1::NnsFunction::RemoveApiBoundaryNodes => {
                                serde_json::to_value(Decode!(a.payload.as_slice(), RemoveApiBoundaryNodesPayload)?)?
                            }
                            ic_nns_governance::pb::v1::NnsFunction::UpdateApiBoundaryNodesVersion => {
                                serde_json::to_value(Decode!(a.payload.as_slice(), UpdateApiBoundaryNodesVersionPayload)?)?
                            }
                            ic_nns_governance::pb::v1::NnsFunction::DeployGuestosToSomeApiBoundaryNodes => {
                                serde_json::to_value(Decode!(a.payload.as_slice(), UpdateApiBoundaryNodesVersionPayload)?)?
                            }
                            ic_nns_governance::pb::v1::NnsFunction::DeployGuestosToAllUnassignedNodes => {
                                serde_json::to_value(Decode!(a.payload.as_slice(), DeployGuestosToAllUnassignedNodesPayload)?)?
                            }
                            ic_nns_governance::pb::v1::NnsFunction::UpdateSshReadonlyAccessForAllUnassignedNodes => {
                                serde_json::to_value(Decode!(a.payload.as_slice(), UpdateSshReadOnlyAccessForAllUnassignedNodesPayload)?)?
                            }
                            ic_nns_governance::pb::v1::NnsFunction::ReviseElectedHostosVersions => {
                                serde_json::to_value(Decode!(a.payload.as_slice(), UpdateElectedHostosVersionsPayload)?)?
                            }
                            ic_nns_governance::pb::v1::NnsFunction::DeployHostosToSomeNodes => {
                                serde_json::to_value(Decode!(a.payload.as_slice(), UpdateNodesHostosVersionPayload)?)?
                            }
                            ic_nns_governance::pb::v1::NnsFunction::SubnetRentalRequest => {
                                serde_json::to_value(Decode!(a.payload.as_slice(), SubnetRentalRequest)?)?
                            }
                        }
                    }
                }
                Action::ApproveGenesisKyc(a) => serde_json::to_value(a)?,
                Action::AddOrRemoveNodeProvider(a) => serde_json::to_value(a)?,
                Action::RewardNodeProvider(a) => serde_json::to_value(a)?,
                Action::SetDefaultFollowees(a) => serde_json::to_value(a)?,
                Action::RewardNodeProviders(a) => serde_json::to_value(a)?,
                Action::RegisterKnownNeuron(a) => serde_json::to_value(a)?,
                Action::SetSnsTokenSwapOpenTimeWindow(a) => serde_json::to_value(a)?,
                Action::OpenSnsTokenSwap(a) => serde_json::to_value(a)?,
                Action::CreateServiceNervousSystem(a) => serde_json::to_value(a)?,
            },
        })
    }

    type Error = anyhow::Error;
}<|MERGE_RESOLUTION|>--- conflicted
+++ resolved
@@ -102,11 +102,7 @@
             let datetime = Local::now();
 
             info!(
-<<<<<<< HEAD
-                "{} Voting on proposal {} (topic {:?}, proposer {}) -> {}\n",
-=======
                 "{} Voting on proposal {} (topic {:?}, proposer {}) -> {}",
->>>>>>> 5e0866f6
                 datetime,
                 proposal.id.unwrap().id,
                 proposal.topic(),
