--- conflicted
+++ resolved
@@ -48,17 +48,12 @@
 tabular = { workspace = true }
 tokio = { workspace = true }
 url = { workspace = true }
-<<<<<<< HEAD
-ic-registry-local-registry = { workspace = true }
-ic-protobuf = { workspace = true }
-=======
 tempdir = "0.3"
 uuid = "1.7.0"
 shellexpand = "3.1.0"
 ic-registry-local-registry = { workspace = true }
 ic-protobuf = { workspace = true }
 ic-interfaces-registry = { workspace = true }
->>>>>>> 7e26ce46
 
 [dev-dependencies]
 tempfile = "3.3.0"
