--- conflicted
+++ resolved
@@ -74,11 +74,8 @@
 cryptoki = { workspace = true }
 keyring = { workspace = true }
 comfy-table = { workspace = true }
-<<<<<<< HEAD
 wkhtmlapp = { workspace = true }
-=======
 human_bytes = { workspace = true }
->>>>>>> 6c934f82
 
 [dev-dependencies]
 actix-rt = { workspace = true }
