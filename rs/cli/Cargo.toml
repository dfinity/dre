--- conflicted
+++ resolved
@@ -19,6 +19,7 @@
 clap-num = { workspace = true }
 colored = { workspace = true }
 cryptoki = { workspace = true }
+cycles-minting-canister = { workspace = true }
 decentralization = { workspace = true }
 dialoguer = { workspace = true }
 dirs = { workspace = true }
@@ -34,13 +35,16 @@
 ic-interfaces-registry = { workspace = true }
 ic-management-backend = { workspace = true }
 ic-management-types = { workspace = true }
+ic-nervous-system-clients = { workspace = true }
 ic-nns-constants = { workspace = true }
+ic-nervous-system-root = { workspace = true }
+ic-nns-common = { workspace = true }
 ic-nns-governance = { workspace = true }
-ic-nns-common = { workspace = true }
 ic-protobuf = { workspace = true }
 ic-registry-keys = { workspace = true }
 ic-registry-local-registry = { workspace = true }
 ic-registry-subnet-type = { workspace = true }
+ic-sns-wasm = { workspace = true }
 ic-sys = { workspace = true }
 itertools = { workspace = true }
 keyring = { workspace = true }
@@ -50,6 +54,7 @@
 regex = { workspace = true }
 registry-canister = { workspace = true }
 reqwest = { workspace = true }
+self_update = { version = "0.40.0", features = ["archive-tar"] }
 serde = { workspace = true }
 serde_json = { workspace = true }
 sha2 = { workspace = true }
@@ -58,18 +63,9 @@
 strum = { workspace = true }
 tabled = { workspace = true }
 tabular = { workspace = true }
+tempfile = "3.10.0"
 tokio = { workspace = true }
 url = { workspace = true }
-tempfile = "3.10.0"
-<<<<<<< HEAD
-self_update = { version = "0.39.0", features = ["archive-tar"] }
-=======
-self_update = { version = "0.39.0", features = [ "archive-tar" ]}
-ic-nervous-system-root = { workspace = true }
-ic-nervous-system-clients = { workspace = true }
-cycles-minting-canister = { workspace = true }
-ic-sns-wasm = { workspace = true }
->>>>>>> 649719de
 
 [dev-dependencies]
 wiremock = { workspace = true }
