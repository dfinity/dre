--- conflicted
+++ resolved
@@ -74,11 +74,8 @@
 comfy-table = { workspace = true }
 human_bytes = { workspace = true }
 headless_chrome = { workspace = true }
-<<<<<<< HEAD
 mockall.workspace = true
-=======
 clio = { workspace = true }
->>>>>>> 00e419f8
 
 [dev-dependencies]
 actix-rt = { workspace = true }
