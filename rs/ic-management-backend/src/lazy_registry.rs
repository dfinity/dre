use std::collections::{BTreeSet, HashSet};
use std::net::Ipv6Addr;
use std::str::FromStr;
use std::sync::Arc;
use std::{cell::RefCell, collections::BTreeMap};

use decentralization::network::{AvailableNodesQuerier, DecentralizedSubnet, NodesConverter, SubnetQuerier, SubnetQueryBy};
use ic_interfaces_registry::RegistryClient;
use ic_interfaces_registry::{RegistryClientVersionedResult, RegistryValue};
use ic_management_types::{
    Datacenter, DatacenterOwner, Guest, Network, NetworkError, Node, NodeProvidersResponse, Operator, Provider, Subnet, SubnetMetadata,
};
use ic_protobuf::registry::firewall::v1::FirewallRuleSet;
use ic_protobuf::registry::node_rewards::v2::NodeRewardsTable;
use ic_protobuf::registry::replica_version::v1::BlessedReplicaVersions;
use ic_protobuf::registry::{
    api_boundary_node::v1::ApiBoundaryNodeRecord, dc::v1::DataCenterRecord, hostos_version::v1::HostosVersionRecord,
    replica_version::v1::ReplicaVersionRecord, subnet::v1::SubnetRecord, unassigned_nodes_config::v1::UnassignedNodesConfigRecord,
};
use ic_registry_client_helpers::node::NodeRegistry;
use ic_registry_client_helpers::{node::NodeRecord, node_operator::NodeOperatorRecord};
use ic_registry_keys::{
    make_firewall_rules_record_key, FirewallRulesScope, API_BOUNDARY_NODE_RECORD_KEY_PREFIX, DATA_CENTER_KEY_PREFIX, HOSTOS_VERSION_KEY_PREFIX,
    NODE_OPERATOR_RECORD_KEY_PREFIX, NODE_RECORD_KEY_PREFIX, NODE_REWARDS_TABLE_KEY, REPLICA_VERSION_KEY_PREFIX, SUBNET_RECORD_KEY_PREFIX,
};
use ic_registry_local_registry::LocalRegistry;
use ic_registry_subnet_type::SubnetType;
use ic_types::{NodeId, PrincipalId, RegistryVersion};
use itertools::Itertools;
use log::warn;
use tokio::try_join;

use crate::health::HealthStatusQuerier;
use crate::public_dashboard::query_ic_dashboard_list;
use crate::registry::{DFINITY_DCS, NNS_SUBNET_NAME};
use crate::{node_labels, proposal};

const KNOWN_SUBNETS: &[(&str, &str)] = &[
    (
        "uzr34-akd3s-xrdag-3ql62-ocgoh-ld2ao-tamcv-54e7j-krwgb-2gm4z-oqe",
        "Internet Identity, tECDSA backup",
    ),
    ("w4rem-dv5e3-widiz-wbpea-kbttk-mnzfm-tzrc7-svcj3-kbxyb-zamch-hqe", "Bitcoin"),
    ("eq6en-6jqla-fbu5s-daskr-h6hx2-376n5-iqabl-qgrng-gfqmv-n3yjr-mqe", "Open Chat 1"),
    ("2fq7c-slacv-26cgz-vzbx2-2jrcs-5edph-i5s2j-tck77-c3rlz-iobzx-mqe", "Open Chat 2"),
    ("pzp6e-ekpqk-3c5x7-2h6so-njoeq-mt45d-h3h6c-q3mxf-vpeq5-fk5o7-yae", "tECDSA signing"),
    ("x33ed-h457x-bsgyx-oqxqf-6pzwv-wkhzr-rm2j3-npodi-purzm-n66cg-gae", "SNS"),
    ("bkfrj-6k62g-dycql-7h53p-atvkj-zg4to-gaogh-netha-ptybj-ntsgw-rqe", "European"),
];

pub struct LazyRegistry {
    local_registry: LocalRegistry,
    network: Network,

    subnets: RefCell<Option<Arc<BTreeMap<PrincipalId, Subnet>>>>,
    nodes: RefCell<Option<Arc<BTreeMap<PrincipalId, Node>>>>,
    operators: RefCell<Option<Arc<BTreeMap<PrincipalId, Operator>>>>,
    node_labels_guests: RefCell<Option<Arc<Vec<Guest>>>>,
    elected_guestos: RefCell<Option<Arc<Vec<String>>>>,
    elected_hostos: RefCell<Option<Arc<Vec<String>>>>,
    unassigned_nodes_replica_version: RefCell<Option<Arc<String>>>,
    firewall_rule_set: RefCell<Option<Arc<BTreeMap<String, FirewallRuleSet>>>>,
    no_sync: bool,
}

pub trait LazyRegistryEntry: RegistryValue {
    const KEY_PREFIX: &'static str;
}

impl LazyRegistryEntry for DataCenterRecord {
    const KEY_PREFIX: &'static str = DATA_CENTER_KEY_PREFIX;
}

impl LazyRegistryEntry for NodeOperatorRecord {
    const KEY_PREFIX: &'static str = NODE_OPERATOR_RECORD_KEY_PREFIX;
}

impl LazyRegistryEntry for NodeRecord {
    const KEY_PREFIX: &'static str = NODE_RECORD_KEY_PREFIX;
}

impl LazyRegistryEntry for SubnetRecord {
    const KEY_PREFIX: &'static str = SUBNET_RECORD_KEY_PREFIX;
}

impl LazyRegistryEntry for ReplicaVersionRecord {
    const KEY_PREFIX: &'static str = REPLICA_VERSION_KEY_PREFIX;
}

impl LazyRegistryEntry for HostosVersionRecord {
    const KEY_PREFIX: &'static str = HOSTOS_VERSION_KEY_PREFIX;
}

impl LazyRegistryEntry for UnassignedNodesConfigRecord {
    const KEY_PREFIX: &'static str = "unassigned_nodes_config";
}

impl LazyRegistryEntry for ApiBoundaryNodeRecord {
    const KEY_PREFIX: &'static str = API_BOUNDARY_NODE_RECORD_KEY_PREFIX;
}

impl LazyRegistryEntry for BlessedReplicaVersions {
    const KEY_PREFIX: &'static str = "blessed_replica_versions";
}

impl LazyRegistryEntry for NodeRewardsTable {
    const KEY_PREFIX: &'static str = NODE_REWARDS_TABLE_KEY;
}

pub trait LazyRegistryFamilyEntries {
    fn get_key_family(&self, key_prefix: &str, version: RegistryVersion) -> anyhow::Result<Vec<String>>;
    fn get_versioned_value(&self, key: &str, version: RegistryVersion) -> RegistryClientVersionedResult<Vec<u8>>;
    fn get_latest_version(&self) -> RegistryVersion;

    fn get_family_entries<T: LazyRegistryEntry + Default>(&self) -> anyhow::Result<BTreeMap<String, T>> {
        let family = self.get_family_entries_versioned::<T>()?;
        Ok(family.into_iter().map(|(k, (_, v))| (k, v)).collect())
    }
    fn get_family_entries_versioned<T: LazyRegistryEntry + Default>(&self) -> anyhow::Result<BTreeMap<String, (u64, T)>> {
        self.get_family_entries_of_version(self.get_latest_version())
    }
    fn get_family_entries_of_version<T: LazyRegistryEntry + Default>(&self, version: RegistryVersion) -> anyhow::Result<BTreeMap<String, (u64, T)>> {
        let prefix_length = T::KEY_PREFIX.len();
        Ok(self
            .get_key_family(T::KEY_PREFIX, version)?
            .iter()
            .filter_map(|key| {
                let r = self
                    .get_versioned_value(key, version)
                    .unwrap_or_else(|_| panic!("Failed to get entry {} for type {}", key, std::any::type_name::<T>()));
                r.as_ref().map(|v| {
                    (
                        key[prefix_length..].to_string(),
                        (r.version.get(), T::decode(v.as_slice()).expect("Invalid registry value")),
                    )
                })
            })
            .collect())
    }
}

impl LazyRegistryFamilyEntries for LazyRegistry {
    fn get_key_family(&self, key_prefix: &str, version: RegistryVersion) -> anyhow::Result<Vec<String>> {
        Ok(self.local_registry.get_key_family(key_prefix, version)?)
    }

    fn get_versioned_value(&self, key: &str, version: RegistryVersion) -> RegistryClientVersionedResult<Vec<u8>> {
        self.local_registry.get_versioned_value(key, version)
    }

    fn get_latest_version(&self) -> RegistryVersion {
        self.local_registry.get_latest_version()
    }
}

impl LazyRegistry {
    pub fn new(local_registry: LocalRegistry, network: Network, no_sync: bool) -> Self {
        Self {
            local_registry,
            network,
            subnets: RefCell::new(None),
            nodes: RefCell::new(None),
            operators: RefCell::new(None),
            node_labels_guests: RefCell::new(None),
            elected_guestos: RefCell::new(None),
            elected_hostos: RefCell::new(None),
            unassigned_nodes_replica_version: RefCell::new(None),
            firewall_rule_set: RefCell::new(None),
            no_sync,
        }
    }

    // See if making it async would change anything
    pub async fn node_labels(&self) -> anyhow::Result<Arc<Vec<Guest>>> {
        if let Some(guests) = self.node_labels_guests.borrow().as_ref() {
            return Ok(guests.to_owned());
        }

<<<<<<< HEAD
        if !self.network.is_mainnet() && !self.network.eq(&Network::staging_unchecked().unwrap()) {
            let res = Arc::new(vec![]);
            *self.node_labels_guests.borrow_mut() = Some(res.clone());
            return Ok(res);
=======
        if self.no_sync {
            let guests = Arc::new(vec![]);
            *self.node_labels_guests.borrow_mut() = Some(guests.clone());
            return Ok(guests);
>>>>>>> 3ff2aa29
        }

        let guests = match node_labels::query_guests(&self.network.name).await {
            Ok(g) => g,
            Err(e) => {
                warn!("Failed to query node labels: {}", e);
                vec![]
            }
        };

        let guests = Arc::new(guests);
        *self.node_labels_guests.borrow_mut() = Some(guests.clone());
        Ok(guests)
    }

    pub fn elected_guestos(&self) -> anyhow::Result<Arc<Vec<String>>> {
        if let Some(elected) = self.elected_guestos.borrow().as_ref() {
            return Ok(elected.to_owned());
        }

        let record = self
            .get_family_entries::<BlessedReplicaVersions>()?
            .first_entry()
            .ok_or(anyhow::anyhow!("No blessed replica versions found"))?
            .get()
            .to_owned();

        let record = Arc::new(record.blessed_version_ids);
        *self.elected_guestos.borrow_mut() = Some(record.clone());
        Ok(record)
    }

    pub fn elected_hostos(&self) -> anyhow::Result<Arc<Vec<String>>> {
        if let Some(elected) = self.elected_hostos.borrow().as_ref() {
            return Ok(elected.to_owned());
        }

        let record = self
            .get_family_entries::<HostosVersionRecord>()?
            .values()
            .map(|v| v.hostos_version_id.to_owned())
            .collect_vec();

        let record = Arc::new(record);
        *self.elected_hostos.borrow_mut() = Some(record.clone());
        Ok(record)
    }

    // Resets the whole state of after fetching so that targets can be
    // recalculated
    pub async fn sync_with_nns(&self) -> anyhow::Result<()> {
        self.local_registry.sync_with_nns().await.map_err(|e| anyhow::anyhow!(e))?;
        *self.subnets.borrow_mut() = None;
        *self.nodes.borrow_mut() = None;
        *self.operators.borrow_mut() = None;

        *self.elected_guestos.borrow_mut() = None;
        *self.elected_hostos.borrow_mut() = None;
        *self.unassigned_nodes_replica_version.borrow_mut() = None;
        *self.firewall_rule_set.borrow_mut() = None;

        Ok(())
    }

    pub async fn operators(&self) -> anyhow::Result<Arc<BTreeMap<PrincipalId, Operator>>> {
        if let Some(operators) = self.operators.borrow().as_ref() {
            return Ok(operators.to_owned());
        }

        // Fetch node providers
        let node_providers = match self.no_sync {
            false => query_ic_dashboard_list::<NodeProvidersResponse>(&self.network, "v3/node-providers").await?,
            true => NodeProvidersResponse { node_providers: vec![] },
        };
        let node_providers: BTreeMap<_, _> = node_providers.node_providers.iter().map(|p| (p.principal_id, p)).collect();
        let data_centers = self.get_family_entries::<DataCenterRecord>()?;
        let operators = self.get_family_entries::<NodeOperatorRecord>()?;

        let records: BTreeMap<_, _> = operators
            .iter()
            .map(|(p, or)| {
                let principal = PrincipalId::from_str(p).expect("Invalid operator principal id");
                (
                    principal,
                    Operator {
                        principal,
                        provider: PrincipalId::try_from(or.node_provider_principal_id.as_slice())
                            .map(|p| {
                                let maybe_provider = node_providers.get(&p).map(|node_provider| Provider {
                                    name: Some(node_provider.display_name.to_owned()),
                                    website: node_provider.website.to_owned(),
                                    principal: p,
                                });

                                if maybe_provider.is_none() && self.network.is_mainnet() {
                                    panic!("Node provider not found for operator: {}", principal);
                                }
                                maybe_provider.unwrap_or_default()
                            })
                            .unwrap(),
                        allowance: or.node_allowance,
                        datacenter: data_centers.get(&or.dc_id).map(|dc| {
                            let (continent, country, city): (_, _, _) = dc.region.splitn(3, ',').map(|s| s.to_string()).collect_tuple().unwrap_or((
                                "Unknown".to_string(),
                                "Unknown".to_string(),
                                "Unknown".to_string(),
                            ));

                            Datacenter {
                                name: dc.id.clone(),
                                city,
                                country,
                                continent,
                                owner: DatacenterOwner { name: dc.owner.clone() },
                                latitude: dc.gps.clone().map(|l| l.latitude as f64),
                                longitude: dc.gps.clone().map(|l| l.longitude as f64),
                            }
                        }),
                    },
                )
            })
            .collect();

        let records = Arc::new(records);
        *self.operators.borrow_mut() = Some(records.clone());
        Ok(records)
    }

    pub async fn nodes(&self) -> anyhow::Result<Arc<BTreeMap<PrincipalId, Node>>> {
        if let Some(nodes) = self.nodes.borrow().as_ref() {
            return Ok(nodes.to_owned());
        }

        let node_entries = self.get_family_entries::<NodeRecord>()?;
        let versioned_node_entries = self.get_family_entries_versioned::<NodeRecord>()?;
        let dfinity_dcs = DFINITY_DCS.split(' ').map(|dc| dc.to_string().to_lowercase()).collect::<HashSet<_>>();
        let api_boundary_nodes = self.get_family_entries::<ApiBoundaryNodeRecord>()?;
        let guests = self.node_labels().await?;
        let operators = self.operators().await?;
        let nodes: BTreeMap<_, _> = node_entries
            .iter()
            .map(|(p, nr)| {
                let guest = Self::node_record_guest(guests.clone(), nr);
                let operator = operators
                    .iter()
                    .find(|(op, _)| op.to_vec() == nr.node_operator_id)
                    .map(|(_, o)| o.to_owned());
                if operator.is_none() && self.network.is_mainnet() {
                    panic!("Operator cannot be none on mainnet")
                }

                let principal = PrincipalId::from_str(p).expect("Invalid node principal id");
                let ip_addr = Self::node_ip_addr(nr);
                let dc_name = operator
                    .clone()
                    .map(|op| match op.datacenter {
                        Some(dc) => dc.name.to_lowercase(),
                        None => "".to_string(),
                    })
                    .unwrap_or_default();
                (
                    principal,
                    Node {
                        principal,
                        dfinity_owned: Some(dfinity_dcs.contains(&dc_name) || guest.as_ref().map(|g| g.dfinity_owned).unwrap_or_default()),
                        ip_addr,
                        hostname: guest
                            .as_ref()
                            .map(|g| g.name.clone())
                            .unwrap_or_else(|| {
                                format!(
                                    "{}-{}",
                                    operator
                                        .clone()
                                        .map(|operator| operator.datacenter.as_ref().map(|d| d.name.clone()).unwrap_or_else(|| "??".to_string()))
                                        .unwrap_or_default(),
                                    p.to_string().split_once('-').map(|(first, _)| first).unwrap_or("?????")
                                )
                            })
                            .into(),
                        subnet_id: self
                            .local_registry
                            .get_subnet_id_from_node_id(NodeId::new(principal), self.local_registry.get_latest_version())
                            .expect("failed to get subnet id")
                            .map(|s| s.get()),
                        hostos_version: nr.hostos_version_id.clone().unwrap_or_default(),
                        // TODO: map hostos release
                        hostos_release: None,
                        operator: operator.clone().unwrap_or_default(),
                        proposal: None,
                        label: guest.map(|g| g.name),
                        decentralized: ip_addr.segments()[4] == 0x6801,
                        duplicates: versioned_node_entries
                            .iter()
                            .filter(|(_, (_, nr2))| Self::node_ip_addr(nr2) == Self::node_ip_addr(nr))
                            .max_by_key(|(_, (version, _))| version)
                            .and_then(|(p2, _)| {
                                if p2 == p {
                                    None
                                } else {
                                    Some(PrincipalId::from_str(p2).expect("invalid node principal id"))
                                }
                            }),
                        is_api_boundary_node: api_boundary_nodes.contains_key(p),
                    },
                )
            })
            .collect();

        let nodes = Arc::new(nodes);
        *self.nodes.borrow_mut() = Some(nodes.clone());
        Ok(nodes)
    }

    pub fn firewall_rule_set(&self, firewall_rule_scope: FirewallRulesScope) -> anyhow::Result<FirewallRuleSet> {
        let key = make_firewall_rules_record_key(&firewall_rule_scope);
        if let Some(firewall_rule_set) = self.firewall_rule_set.borrow().as_ref() {
            if let Some(entry) = firewall_rule_set.get(&key) {
                return Ok(entry.to_owned());
            }
        }

        let value = match self
            .local_registry
            .get_value(&key, self.get_latest_version())
            .map_err(|e| anyhow::anyhow!(e))?
        {
            Some(v) => FirewallRuleSet::decode(v.as_slice())?,
            None => FirewallRuleSet::default(),
        };

        let mut opt_arc_map = self.firewall_rule_set.borrow_mut();
        if let Some(arc_map) = opt_arc_map.as_mut() {
            let bag = Arc::make_mut(arc_map);
            bag.insert(key.to_owned(), value.clone());
        } else {
            let mut all = BTreeMap::new();
            all.insert(key.to_owned(), value.clone());
            *opt_arc_map = Some(Arc::new(all));
        }

        Ok(value)
    }

    fn node_record_guest(guests: Arc<Vec<Guest>>, nr: &NodeRecord) -> Option<Guest> {
        guests
            .iter()
            .find(|g| g.ipv6 == Ipv6Addr::from_str(&nr.http.clone().unwrap().ip_addr).unwrap())
            .cloned()
    }

    fn node_ip_addr(nr: &NodeRecord) -> Ipv6Addr {
        Ipv6Addr::from_str(&nr.http.clone().expect("missing ipv6 address").ip_addr).expect("invalid ipv6 address")
    }

    pub async fn subnets(&self) -> anyhow::Result<Arc<BTreeMap<PrincipalId, Subnet>>> {
        if let Some(subnets) = self.subnets.borrow().as_ref() {
            return Ok(subnets.to_owned());
        }

        let all_nodes = self.nodes().await?;

        let subnets: BTreeMap<_, _> = self
            .get_family_entries::<SubnetRecord>()?
            .iter()
            .enumerate()
            .map(|(i, (p, sr))| {
                let principal = PrincipalId::from_str(p).expect("Invalid subnet principal id");
                let subnet_nodes = all_nodes
                    .iter()
                    .filter(|(_, n)| n.subnet_id.map_or(false, |s| s == principal))
                    .map(|(_, n)| n)
                    .cloned()
                    .collect_vec();

                let subnet_type = SubnetType::try_from(sr.subnet_type).unwrap();
                (
                    principal,
                    Subnet {
                        nodes: subnet_nodes,
                        principal,
                        subnet_type,
                        metadata: SubnetMetadata {
                            name: if let Some((_, val)) = KNOWN_SUBNETS.iter().find(|(key, _)| key == p) {
                                val.to_string()
                            } else if i == 0 {
                                NNS_SUBNET_NAME.to_string()
                            } else {
                                format!(
                                    "{} {}",
                                    match subnet_type {
                                        SubnetType::System => "System",
                                        SubnetType::Application | SubnetType::VerifiedApplication => "App",
                                    },
                                    i
                                )
                            },
                            ..Default::default()
                        },
                        replica_version: sr.replica_version_id.to_owned(),
                        // TODO: map replica release
                        replica_release: None,
                        proposal: None,
                    },
                )
            })
            .filter(|(_, s)| !s.nodes.is_empty())
            .collect();

        let subnets = Arc::new(subnets);
        *self.subnets.borrow_mut() = Some(subnets.clone());
        Ok(subnets)
    }

    pub async fn nodes_with_proposals(&self) -> anyhow::Result<Arc<BTreeMap<PrincipalId, Node>>> {
        let nodes = self.nodes().await?;
        if nodes.iter().any(|(_, n)| n.proposal.is_some()) {
            return Ok(nodes);
        }

        self.update_proposal_data().await?;
        self.nodes().await
    }

    pub async fn subnets_with_proposals(&self) -> anyhow::Result<Arc<BTreeMap<PrincipalId, Subnet>>> {
        let subnets = self.subnets().await?;

        if subnets.iter().any(|(_, s)| s.proposal.is_some()) {
            return Ok(subnets);
        }

        self.update_proposal_data().await?;
        self.subnets().await
    }

    async fn update_proposal_data(&self) -> anyhow::Result<()> {
        if self.no_sync {
            return Ok(());
        }

        let proposal_agent = proposal::ProposalAgent::new(self.network.get_nns_urls());
        let nodes = self.nodes().await?;
        let subnets = self.subnets().await?;

        let topology_proposals = proposal_agent.list_open_topology_proposals().await?;
        let nodes: BTreeMap<_, _> = nodes
            .iter()
            .map(|(p, n)| {
                let proposal = topology_proposals
                    .iter()
                    .find(|p| p.node_ids_added.contains(&n.principal) || p.node_ids_removed.contains(&n.principal))
                    .cloned();

                (*p, Node { proposal, ..n.clone() })
            })
            .collect();

        let subnets: BTreeMap<_, _> = subnets
            .iter()
            .map(|(p, s)| {
                let proposal = topology_proposals
                    .iter()
                    .find(|pr| {
                        pr.subnet_id.unwrap_or_default() == *p
                            || s.nodes
                                .iter()
                                .any(|n| pr.node_ids_added.contains(&n.principal) || pr.node_ids_removed.contains(&n.principal))
                    })
                    .cloned();

                (*p, Subnet { proposal, ..s.clone() })
            })
            .collect();

        *self.nodes.borrow_mut() = Some(Arc::new(nodes));
        *self.subnets.borrow_mut() = Some(Arc::new(subnets));

        Ok(())
    }

    // TODO: valid only for mainnet, on testnets its not mandatory that the first subnet
    // is the NNS. Should query by subnet_type
    pub async fn nns_replica_version(&self) -> anyhow::Result<Option<String>> {
        Ok(self
            .subnets()
            .await?
            .get(&PrincipalId::from_str("tdb26-jop6k-aogll-7ltgs-eruif-6kk7m-qpktf-gdiqx-mxtrf-vb5e6-eqe").unwrap())
            .map(|s| s.replica_version.clone()))
    }

    pub async fn missing_guests(&self) -> anyhow::Result<Vec<Guest>> {
        let nodes = self.nodes().await?;
        let mut missing_guests = self
            .node_labels()
            .await?
            .iter()
            .filter(|g| !nodes.iter().any(|(_, n)| n.label.clone().unwrap_or_default() == g.name))
            .cloned()
            .collect_vec();

        missing_guests.sort_by_key(|g| g.name.to_owned());
        missing_guests.dedup_by_key(|g| g.name.to_owned());

        Ok(missing_guests)
    }

    pub async fn get_decentralized_nodes(&self, principals: &[PrincipalId]) -> anyhow::Result<Vec<decentralization::network::Node>> {
        Ok(self
            .nodes()
            .await?
            .values()
            .filter(|n| principals.contains(&n.principal))
            .map(decentralization::network::Node::from)
            .collect_vec())
    }

    pub fn unassigned_nodes_replica_version(&self) -> anyhow::Result<Arc<String>> {
        if let Some(v) = self.unassigned_nodes_replica_version.borrow().as_ref() {
            return Ok(v.to_owned());
        }

        let version = self
            .get_family_entries::<UnassignedNodesConfigRecord>()?
            .first_entry()
            .map(|v| v.get().to_owned())
            .ok_or(anyhow::anyhow!("No unassigned nodes version"))?;

        let version = Arc::new(version.replica_version);
        *self.unassigned_nodes_replica_version.borrow_mut() = Some(version.clone());
        Ok(version)
    }
}

impl NodesConverter for LazyRegistry {
    async fn get_nodes(&self, from: &[PrincipalId]) -> Result<Vec<decentralization::network::Node>, ic_management_types::NetworkError> {
        let nodes = self
            .nodes()
            .await
            .map_err(|e| ic_management_types::NetworkError::DataRequestError(e.to_string()))?;
        from.iter()
            .map(|n| {
                nodes
                    .get(n)
                    .ok_or(ic_management_types::NetworkError::NodeNotFound(*n))
                    .map(decentralization::network::Node::from)
            })
            .collect()
    }
}

impl SubnetQuerier for LazyRegistry {
    async fn subnet(&self, by: SubnetQueryBy) -> Result<DecentralizedSubnet, ic_management_types::NetworkError> {
        match by {
            SubnetQueryBy::SubnetId(id) => self
                .subnets()
                .await
                .map_err(|e| ic_management_types::NetworkError::DataRequestError(e.to_string()))?
                .get(&id)
                .map(|s| DecentralizedSubnet {
                    id: s.principal,
                    nodes: s.nodes.iter().map(decentralization::network::Node::from).collect(),
                    removed_nodes: vec![],
                    min_nakamoto_coefficients: None,
                    comment: None,
                    run_log: vec![],
                })
                .ok_or(ic_management_types::NetworkError::SubnetNotFound(id)),
            SubnetQueryBy::NodeList(nodes) => {
                let reg_nodes = self.nodes().await.map_err(|e| NetworkError::DataRequestError(e.to_string()))?;
                let subnets = nodes
                    .iter()
                    .map(|n| reg_nodes.get(&n.id).and_then(|n| n.subnet_id))
                    .collect::<BTreeSet<_>>();
                if subnets.len() > 1 {
                    return Err(NetworkError::IllegalRequest("Nodes don't belong to the same subnet".to_owned()));
                }
                if let Some(Some(subnet)) = subnets.first() {
                    Ok(decentralization::network::DecentralizedSubnet {
                        id: *subnet,
                        nodes: self
                            .subnets()
                            .await
                            .map_err(|e| NetworkError::IllegalRequest(e.to_string()))?
                            .get(subnet)
                            .ok_or(NetworkError::SubnetNotFound(*subnet))?
                            .nodes
                            .iter()
                            .map(decentralization::network::Node::from)
                            .collect(),
                        removed_nodes: vec![],
                        min_nakamoto_coefficients: None,
                        comment: None,
                        run_log: vec![],
                    })
                } else {
                    Err(NetworkError::IllegalRequest("no subnets found".to_string()))
                }
            }
        }
    }
}
impl decentralization::network::TopologyManager for LazyRegistry {}

impl AvailableNodesQuerier for LazyRegistry {
    async fn available_nodes(&self) -> Result<Vec<decentralization::network::Node>, ic_management_types::NetworkError> {
        let health_client = crate::health::HealthClient::new(self.network.clone());
        let (nodes, healths) = try_join!(self.nodes_with_proposals(), health_client.nodes())
            .map_err(|e| ic_management_types::NetworkError::DataRequestError(e.to_string()))?;
        let nodes = nodes
            .values()
            .filter(|n| n.subnet_id.is_none() && n.proposal.is_none() && n.duplicates.is_none() && !n.is_api_boundary_node)
            .cloned()
            .collect_vec();

        Ok(nodes
            .iter()
            .filter(|n| {
                // Keep only healthy nodes.
                healths
                    .get(&n.principal)
                    .map(|s| matches!(*s, ic_management_types::Status::Healthy))
                    .unwrap_or(false)
            })
            .filter(|n| {
                // Keep only the decentralized or DFINITY-owned nodes.
                n.decentralized || n.dfinity_owned.unwrap_or(false)
            })
            .map(decentralization::network::Node::from)
            .sorted_by(|n1, n2| n1.id.cmp(&n2.id))
            .collect())
    }
}<|MERGE_RESOLUTION|>--- conflicted
+++ resolved
@@ -176,17 +176,10 @@
             return Ok(guests.to_owned());
         }
 
-<<<<<<< HEAD
-        if !self.network.is_mainnet() && !self.network.eq(&Network::staging_unchecked().unwrap()) {
+        if self.no_sync || (!self.network.is_mainnet() && !self.network.eq(&Network::staging_unchecked().unwrap())) {
             let res = Arc::new(vec![]);
             *self.node_labels_guests.borrow_mut() = Some(res.clone());
             return Ok(res);
-=======
-        if self.no_sync {
-            let guests = Arc::new(vec![]);
-            *self.node_labels_guests.borrow_mut() = Some(guests.clone());
-            return Ok(guests);
->>>>>>> 3ff2aa29
         }
 
         let guests = match node_labels::query_guests(&self.network.name).await {
