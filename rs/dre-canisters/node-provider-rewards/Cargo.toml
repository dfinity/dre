[package]
name = "node-provider-rewards-canister"
version.workspace = true
authors.workspace = true
edition.workspace = true
description.workspace = true
documentation.workspace = true
license.workspace = true

[lib]
crate-type = ["cdylib"]

[dependencies]
async-trait = { workspace = true }
ic-canisters-http-types = { workspace = true }
ic-cdk = { workspace = true }
ic-cdk-timers = { workspace = true }
ic-cdk-macros = { workspace = true }
ic-stable-structures = { workspace = true }
candid = { workspace = true }
serde = { workspace = true }
ic-interfaces-registry = { workspace = true }
ic-registry-keys = { workspace = true }
itertools = { workspace = true }
futures = { workspace = true }
indexmap = { workspace = true }
ic-base-types = { workspace = true }
ic-management-canister-types-private = { workspace = true }
ic-metrics-encoder = { version = "1.1.1" }
ic-nervous-system-canisters = { workspace = true }
ic-nervous-system-common = { workspace = true }
ic-protobuf = { workspace = true }
ic-registry-canister-client = { workspace = true }
mockall = { workspace = true }
<<<<<<< HEAD
node-provider-rewards = { workspace = true }
thiserror = { workspace = true }
prost = { workspace = true }
rust_decimal = { workspace = true }
=======
>>>>>>> 547e0a0a

[dev-dependencies]
tokio = { workspace = true }<|MERGE_RESOLUTION|>--- conflicted
+++ resolved
@@ -32,13 +32,10 @@
 ic-protobuf = { workspace = true }
 ic-registry-canister-client = { workspace = true }
 mockall = { workspace = true }
-<<<<<<< HEAD
 node-provider-rewards = { workspace = true }
 thiserror = { workspace = true }
 prost = { workspace = true }
 rust_decimal = { workspace = true }
-=======
->>>>>>> 547e0a0a
 
 [dev-dependencies]
 tokio = { workspace = true }