--- conflicted
+++ resolved
@@ -1,26 +1,11 @@
-<<<<<<< HEAD
-use crate::RegistryStoreInstance;
-use ic_base_types::{NodeId, PrincipalId, RegistryVersion, SubnetId};
-=======
 use ic_base_types::{PrincipalId, RegistryVersion, SubnetId};
->>>>>>> 547e0a0a
 use ic_interfaces_registry::RegistryValue;
 use ic_protobuf::registry::dc::v1::DataCenterRecord;
 use ic_protobuf::registry::node::v1::NodeRecord;
 use ic_protobuf::registry::node_operator::v1::NodeOperatorRecord;
-<<<<<<< HEAD
-use ic_protobuf::registry::node_rewards::v2::NodeRewardsTable;
-use ic_protobuf::registry::subnet::v1::{SubnetListRecord, SubnetRecord};
-use ic_registry_keys::{
-    make_data_center_record_key, make_node_operator_record_key, make_subnet_list_record_key, DATA_CENTER_KEY_PREFIX, NODE_OPERATOR_RECORD_KEY_PREFIX,
-    NODE_RECORD_KEY_PREFIX, NODE_REWARDS_TABLE_KEY, SUBNET_RECORD_KEY_PREFIX,
-};
-use ic_types::registry::RegistryClientError;
-=======
 use ic_protobuf::registry::subnet::v1::SubnetRecord;
 use ic_registry_canister_client::{CanisterRegistryClient, RegistryDataStableMemory, StableCanisterRegistryClient};
 use ic_registry_keys::{DATA_CENTER_KEY_PREFIX, NODE_OPERATOR_RECORD_KEY_PREFIX, NODE_RECORD_KEY_PREFIX, SUBNET_RECORD_KEY_PREFIX};
->>>>>>> 547e0a0a
 use indexmap::IndexMap;
 use node_provider_rewards::reward_period::TimestampNanos;
 use node_provider_rewards::types::RewardableNode;
@@ -47,58 +32,48 @@
     const KEY_PREFIX: &'static str = SUBNET_RECORD_KEY_PREFIX;
 }
 
-<<<<<<< HEAD
-impl RegistryEntry for NodeRewardsTable {
-    const KEY_PREFIX: &'static str = NODE_REWARDS_TABLE_KEY;
+pub struct RegistryClient<S: RegistryDataStableMemory> {
+    pub(crate) store: StableCanisterRegistryClient<S>,
 }
 
-fn get_family_entries_of_version<T: RegistryEntry + Default>(version: RegistryVersion) -> IndexMap<String, (u64, T)> {
-    let prefix_length = T::KEY_PREFIX.len();
+impl<S: RegistryDataStableMemory> RegistryClient<S> {
+    pub async fn schedule_registry_sync(&self) -> Result<RegistryVersion, String> {
+        self.store.sync_registry_stored().await
+    }
 
-    RegistryStoreInstance::get_key_family(T::KEY_PREFIX, version)
-        .expect("Failed to get key family")
-        .iter()
-        .filter_map(|key| {
-            let r = RegistryStoreInstance::get_versioned_value(key, version)
-                .unwrap_or_else(|_| panic!("Failed to get entry {} for type {}", key, std::any::type_name::<T>()));
+    fn get_family_entries_of_version<T: RegistryEntry + Default>(&self, version: RegistryVersion) -> IndexMap<String, (u64, T)> {
+        let prefix_length = T::KEY_PREFIX.len();
 
-            r.as_ref().map(|v| {
-                (
-                    key[prefix_length..].to_string(),
-                    (r.version.get(), T::decode(v.as_slice()).expect("Invalid registry value")),
-                )
+        self.store
+            .get_key_family(T::KEY_PREFIX, version)
+            .expect("Failed to get key family")
+            .iter()
+            .filter_map(|key| {
+                let r = self
+                    .store
+                    .get_versioned_value(key, version)
+                    .unwrap_or_else(|_| panic!("Failed to get entry {} for type {}", key, std::any::type_name::<T>()));
+
+                r.as_ref().map(|v| {
+                    (
+                        key[prefix_length..].to_string(),
+                        (r.version.get(), T::decode(v.as_slice()).expect("Invalid registry value")),
+                    )
+                })
             })
-        })
-        .collect()
-}
+            .collect()
+    }
 
-pub fn get_versioned_value<T: RegistryValue + Default>(key: &str, version: RegistryVersion) -> Result<T, RegistryClientError> {
-    let value = RegistryStoreInstance::get_versioned_value(key, version)?
-        .map(|v| T::decode(v.as_slice()).unwrap())
-        .value
-        .unwrap_or_default();
-    Ok(value)
-}
+    fn get_family_entries<T: RegistryEntry + Default>(&self) -> IndexMap<String, (u64, T)> {
+        self.get_family_entries_of_version::<T>(self.store.get_latest_version())
+    }
 
-pub fn get_value<T: RegistryValue + Default>(key: &str) -> Result<T, RegistryClientError> {
-    let latest_version = RegistryStoreInstance::local_latest_version();
-
-    Ok(get_versioned_value::<T>(key, latest_version)?)
-}
-
-fn get_family_entries<T: RegistryEntry + Default>() -> IndexMap<String, (u64, T)> {
-    let latest_version = RegistryStoreInstance::local_latest_version();
-    get_family_entries_of_version::<T>(latest_version)
-}
-
-pub fn subnets_list() -> Vec<SubnetId> {
-    let record = get_value::<SubnetListRecord>(&make_subnet_list_record_key().as_str()).expect("Failed to get subnets list");
-
-    record
-        .subnets
-        .into_iter()
-        .map(|s| SubnetId::from(PrincipalId::try_from(s.clone().as_slice()).unwrap()))
-        .collect()
+    pub fn subnets_list(&self) -> Vec<SubnetId> {
+        self.get_family_entries::<SubnetRecord>()
+            .iter()
+            .map(|(subnet_id, _)| PrincipalId::from_str(subnet_id).map(SubnetId::from).expect("Invalid subnet id"))
+            .collect()
+    }
 }
 
 pub fn get_rewards_table() -> NodeRewardsTable {
@@ -169,48 +144,4 @@
         }
     }
     nodes.into_values().collect()
-=======
-pub struct RegistryClient<S: RegistryDataStableMemory> {
-    pub(crate) store: StableCanisterRegistryClient<S>,
-}
-
-impl<S: RegistryDataStableMemory> RegistryClient<S> {
-    pub async fn schedule_registry_sync(&self) -> Result<RegistryVersion, String> {
-        self.store.sync_registry_stored().await
-    }
-
-    fn get_family_entries_of_version<T: RegistryEntry + Default>(&self, version: RegistryVersion) -> IndexMap<String, (u64, T)> {
-        let prefix_length = T::KEY_PREFIX.len();
-
-        self.store
-            .get_key_family(T::KEY_PREFIX, version)
-            .expect("Failed to get key family")
-            .iter()
-            .filter_map(|key| {
-                let r = self
-                    .store
-                    .get_versioned_value(key, version)
-                    .unwrap_or_else(|_| panic!("Failed to get entry {} for type {}", key, std::any::type_name::<T>()));
-
-                r.as_ref().map(|v| {
-                    (
-                        key[prefix_length..].to_string(),
-                        (r.version.get(), T::decode(v.as_slice()).expect("Invalid registry value")),
-                    )
-                })
-            })
-            .collect()
-    }
-
-    fn get_family_entries<T: RegistryEntry + Default>(&self) -> IndexMap<String, (u64, T)> {
-        self.get_family_entries_of_version::<T>(self.store.get_latest_version())
-    }
-
-    pub fn subnets_list(&self) -> Vec<SubnetId> {
-        self.get_family_entries::<SubnetRecord>()
-            .iter()
-            .map(|(subnet_id, _)| PrincipalId::from_str(subnet_id).map(SubnetId::from).expect("Invalid subnet id"))
-            .collect()
-    }
->>>>>>> 547e0a0a
 }