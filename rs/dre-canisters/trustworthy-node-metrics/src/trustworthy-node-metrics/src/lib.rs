use candid::Principal;
use ic_cdk_macros::*;
use itertools::Itertools;
<<<<<<< HEAD
use std::{
    collections::{self, btree_map::Entry, BTreeMap},
    time::Duration,
};
use types::{
    DailyNodeMetrics, NodeMetrics, NodeMetricsStoredKey, NodeRewardsArgs, NodeRewardsResponse, SubnetNodeMetricsArgs,
    SubnetNodeMetricsResponse
=======
use std::collections::{self, btree_map::Entry, BTreeMap};
use types::{
    DailyNodeMetrics, NodeMetrics, NodeMetricsStoredKey, NodeRewardsArgs, NodeRewardsResponse, SubnetNodeMetricsArgs, SubnetNodeMetricsResponse,
>>>>>>> 920f55e1
};
mod metrics_manager;
mod rewards_manager;
mod stable_memory;
pub mod types;

// Management canisters updates node metrics every day
const TIMER_INTERVAL_SEC: u64 = 60 * 60 * 24;

async fn update_metrics_task() {
    match metrics_manager::update_metrics().await {
        Ok(_) => {
            ic_cdk::println!("Successfully updated metrics");
        }
        Err(e) => {
            ic_cdk::println!("Error updating metrics: {}", e);
        }
    }
}

fn setup_timers() {
    ic_cdk_timers::set_timer(std::time::Duration::from_secs(0), || ic_cdk::spawn(update_metrics_task()));
    ic_cdk_timers::set_timer_interval(
        std::time::Duration::from_secs(TIMER_INTERVAL_SEC),
        || ic_cdk::spawn(update_metrics_task()),
    );
}

#[init]
fn init() {
    setup_timers();
}

#[post_upgrade]
fn post_upgrade() {
    setup_timers();
}

#[query]
fn subnet_node_metrics(args: SubnetNodeMetricsArgs) -> Result<Vec<SubnetNodeMetricsResponse>, String> {
    let from_ts = args.ts.unwrap_or_default();
    let mut subnet_node_metrics: BTreeMap<(u64, Principal), Vec<NodeMetrics>> = BTreeMap::new();

    let node_metrics: Vec<(NodeMetricsStoredKey, types::NodeMetricsStored)> = stable_memory::get_metrics_range(from_ts, None);

    for ((ts, node_id), node_metrics_value) in node_metrics {
        if let Some(subnet_id) = args.subnet_id {
            if subnet_id != node_metrics_value.subnet_assigned {
                continue;
            }
        }

        let result_key = (ts, node_metrics_value.subnet_assigned);
        let result_value: NodeMetrics = NodeMetrics {
            node_id,
            num_blocks_proposed_total: node_metrics_value.num_blocks_proposed_total,
            num_blocks_failures_total: node_metrics_value.num_blocks_failures_total,
        };

        match subnet_node_metrics.entry(result_key) {
            Entry::Occupied(mut entry) => {
                let v: &mut Vec<NodeMetrics> = entry.get_mut();
                v.push(result_value)
            }
            Entry::Vacant(entry) => {
                entry.insert(vec![result_value]);
            }
        }
    }

    let result = subnet_node_metrics
        .into_iter()
        .map(|((ts, subnet_id), node_metrics)| SubnetNodeMetricsResponse { ts, subnet_id, node_metrics })
        .collect_vec();

    Ok(result)
}

#[query]
fn node_rewards(args: NodeRewardsArgs) -> Vec<NodeRewardsResponse> {
    let period_start = args.from_ts;
    let period_end = args.to_ts;
    let node_metrics: Vec<(NodeMetricsStoredKey, types::NodeMetricsStored)> = stable_memory::get_metrics_range(period_start, Some(period_end));

    let mut daily_metrics = collections::BTreeMap::new();
    for ((ts, node_id), node_metrics_value) in node_metrics {
        let daily_node_metrics = DailyNodeMetrics::new(
            ts,
            node_metrics_value.subnet_assigned,
            node_metrics_value.num_blocks_proposed,
            node_metrics_value.num_blocks_failed,
        );

        match daily_metrics.entry(node_id) {
            Entry::Occupied(mut entry) => {
                let v: &mut Vec<DailyNodeMetrics> = entry.get_mut();
                v.push(daily_node_metrics)
            }
            Entry::Vacant(entry) => {
                entry.insert(vec![daily_node_metrics]);
            }
        }
    }

    daily_metrics
        .into_iter()
        .map(|(node_id, daily_node_metrics)| {
            let rewards_no_penalty = rewards_manager::rewards_no_penalty(&daily_node_metrics);
            let rewards_with_penalty = rewards_manager::rewards_with_penalty(&daily_node_metrics);

            NodeRewardsResponse {
                node_id,
                rewards_no_penalty,
                rewards_with_penalty,
                daily_node_metrics,
            }
        })
        .collect_vec()
}<|MERGE_RESOLUTION|>--- conflicted
+++ resolved
@@ -1,19 +1,9 @@
 use candid::Principal;
 use ic_cdk_macros::*;
 use itertools::Itertools;
-<<<<<<< HEAD
-use std::{
-    collections::{self, btree_map::Entry, BTreeMap},
-    time::Duration,
-};
-use types::{
-    DailyNodeMetrics, NodeMetrics, NodeMetricsStoredKey, NodeRewardsArgs, NodeRewardsResponse, SubnetNodeMetricsArgs,
-    SubnetNodeMetricsResponse
-=======
 use std::collections::{self, btree_map::Entry, BTreeMap};
 use types::{
     DailyNodeMetrics, NodeMetrics, NodeMetricsStoredKey, NodeRewardsArgs, NodeRewardsResponse, SubnetNodeMetricsArgs, SubnetNodeMetricsResponse,
->>>>>>> 920f55e1
 };
 mod metrics_manager;
 mod rewards_manager;
