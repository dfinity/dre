use candid::Principal;
use ic_protobuf::registry::node_rewards::v2::NodeRewardRates;
use ic_stable_structures::memory_manager::{MemoryId, MemoryManager, VirtualMemory};
use ic_stable_structures::{DefaultMemoryImpl, StableBTreeMap};
use itertools::Itertools;
use std::cell::RefCell;
use std::collections::BTreeMap;

use trustworthy_node_metrics_types::types::{
    NodeMetadata, NodeMetadataStored, NodeMetadataStoredV2, NodeMetricsStored, NodeMetricsStoredKey, NodeRewardRatesStored, TimestampNanos
};

type Memory = VirtualMemory<DefaultMemoryImpl>;

thread_local! {
    static MEMORY_MANAGER: RefCell<MemoryManager<DefaultMemoryImpl>> =
    RefCell::new(MemoryManager::init(DefaultMemoryImpl::default()));

    static NODE_METRICS_MAP: RefCell<StableBTreeMap<NodeMetricsStoredKey, NodeMetricsStored, Memory>> =
      RefCell::new(StableBTreeMap::init(
        MEMORY_MANAGER.with(|m| m.borrow().get(MemoryId::new(0)))
    ));

    static NODE_PROVIDER_MAP: RefCell<StableBTreeMap<Principal, Principal, Memory>> =
        RefCell::new(StableBTreeMap::init(
        MEMORY_MANAGER.with(|m| m.borrow().get(MemoryId::new(1)))
    ));
    static NODE_PROVIDER_MAP_V1: RefCell<StableBTreeMap<Principal, Principal, Memory>> =
        RefCell::new(StableBTreeMap::init(
        MEMORY_MANAGER.with(|m| m.borrow().get(MemoryId::new(2)))
    ));
    static NODE_METADATA: RefCell<StableBTreeMap<Principal, NodeMetadataStored, Memory>> =
        RefCell::new(StableBTreeMap::init(
        MEMORY_MANAGER.with(|m| m.borrow().get(MemoryId::new(3)))
    ));
    static NODE_METADATA_V2: RefCell<StableBTreeMap<Principal, NodeMetadataStoredV2, Memory>> =
        RefCell::new(StableBTreeMap::init(
        MEMORY_MANAGER.with(|m| m.borrow().get(MemoryId::new(5)))
    ));

    static REWARDS_TABLE: RefCell<StableBTreeMap<String, NodeRewardRatesStored, Memory>> =
        RefCell::new(StableBTreeMap::init(
        MEMORY_MANAGER.with(|m| m.borrow().get(MemoryId::new(4)))
    ));
}

pub fn insert_node_metrics(key: NodeMetricsStoredKey, value: NodeMetricsStored) {
    NODE_METRICS_MAP.with(|p| p.borrow_mut().insert(key, value));
}

pub fn latest_ts() -> Option<TimestampNanos> {
    NODE_METRICS_MAP.with(|p| p.borrow().last_key_value()).map(|((ts, _), _)| ts)
}

pub fn get_metrics_range(
    from_ts: TimestampNanos,
    to_ts: Option<TimestampNanos>,
    node_ids_filter: Option<Vec<Principal>>,
) -> Vec<(NodeMetricsStoredKey, NodeMetricsStored)> {
    NODE_METRICS_MAP.with(|p| {
        let to_ts = to_ts.unwrap_or(u64::MAX);
        let node_in_range = p
            .borrow()
            .range((from_ts, Principal::anonymous())..=(to_ts, Principal::anonymous()))
            .collect_vec();

        if let Some(node_ids_filter) = node_ids_filter {
            node_in_range
                .into_iter()
                .filter(|((_, node_id), _)| node_ids_filter.contains(node_id))
                .collect_vec()
        } else {
            node_in_range
        }
    })
}

pub fn latest_metrics(nodes_principal: &[Principal]) -> BTreeMap<Principal, NodeMetricsStored> {
    let mut latest_metrics = BTreeMap::new();
    NODE_METRICS_MAP.with(|p| {
        for ((_, principal), value) in p.borrow().iter() {
            if nodes_principal.contains(&principal) {
                latest_metrics.insert(principal, value);
            }
        }
    });

    latest_metrics
}

pub fn insert_node_provider(key: Principal, value: Principal) {
    NODE_METADATA.with_borrow_mut(|node_metadata| {
        node_metadata.insert(
            key,
            NodeMetadataStored {
                node_provider_id: value,
                node_provider_name: None,
            },
        )
    });
}

pub fn get_node_provider(node_principal: &Principal) -> Option<Principal> {
    NODE_METADATA.with_borrow(|node_metadata| node_metadata.get(node_principal).map(|metadata| metadata.node_provider_id))
}

pub fn get_node_principals(node_provider: &Principal) -> Vec<Principal> {
    NODE_METADATA.with_borrow(|node_metadata| {
        node_metadata
            .iter()
            .filter_map(|(node_id, node_metadata)| {
                if &node_metadata.node_provider_id == node_provider {
                    Some(node_id)
                } else {
                    None
                }
            })
            .collect_vec()
    })
}

pub fn nodes_metadata() -> Vec<NodeMetadata> {
    NODE_METADATA.with_borrow(|node_metadata| {
        node_metadata
            .iter()
            .map(|(node_id, node_metadata_stored)| NodeMetadata {
                node_id,
                node_provider_id: node_metadata_stored.node_provider_id,
                node_provider_name: node_metadata_stored.node_provider_name,
            })
            .collect_vec()
    })
}

pub fn insert_rewards_rates(area: String, rewards_rates: NodeRewardRates) {
    REWARDS_TABLE.with_borrow_mut(|rewards_table| rewards_table.insert(area, NodeRewardRatesStored { rewards_rates }));
}

<<<<<<< HEAD
pub fn insert_metadata_v2(node_id: Principal, node_provider_id: Principal, dc_id: String, region: String, node_type: String) {
=======
pub fn insert_metadata_v2(node: NodeMetadata, node_operator_id: Principal, dc_id: String, region: String, node_type: String) {
>>>>>>> 843e2d66
    NODE_METADATA_V2.with_borrow_mut(|node_metadata| {
        node_metadata.insert(
            node_id,
            NodeMetadataStoredV2 {
                region,
                node_type,
                dc_id,
<<<<<<< HEAD
                node_provider_id,
                node_provider_name: None
=======
                node_operator_id,
                node_provider_id: node.node_provider_id,
                node_provider_name: node.node_provider_name
>>>>>>> 843e2d66
            },
        )
    });
}

pub(crate) fn node_types_count(node_operator_id: ic_base_types::PrincipalId) -> _ {
    NODE_METADATA_V2.with_borrow(|node_metadata| {
        node_metadata.iter().filter(|(_, metadata)| metadata.)
}<|MERGE_RESOLUTION|>--- conflicted
+++ resolved
@@ -136,11 +136,7 @@
     REWARDS_TABLE.with_borrow_mut(|rewards_table| rewards_table.insert(area, NodeRewardRatesStored { rewards_rates }));
 }
 
-<<<<<<< HEAD
-pub fn insert_metadata_v2(node_id: Principal, node_provider_id: Principal, dc_id: String, region: String, node_type: String) {
-=======
 pub fn insert_metadata_v2(node: NodeMetadata, node_operator_id: Principal, dc_id: String, region: String, node_type: String) {
->>>>>>> 843e2d66
     NODE_METADATA_V2.with_borrow_mut(|node_metadata| {
         node_metadata.insert(
             node_id,
@@ -148,14 +144,9 @@
                 region,
                 node_type,
                 dc_id,
-<<<<<<< HEAD
-                node_provider_id,
-                node_provider_name: None
-=======
                 node_operator_id,
                 node_provider_id: node.node_provider_id,
                 node_provider_name: node.node_provider_name
->>>>>>> 843e2d66
             },
         )
     });
