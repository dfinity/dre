use candid::{CandidType, Deserialize, Principal};
use chrono::{DateTime, Utc};
use dfn_core::api::PrincipalId;
use ic_management_canister_types::NodeMetricsHistoryResponse;
use serde::Serialize;

pub type TimestampNanos = u64;
pub type PrincipalNodeMetricsHistory = (PrincipalId, Vec<NodeMetricsHistoryResponse>);

#[derive(Debug, Deserialize, Serialize, CandidType, Clone)]
pub struct NodeMetrics {
    pub node_id: Principal,
    pub num_blocks_proposed_total: u64,
    pub num_block_failures_total: u64,
}

#[derive(Deserialize, Serialize, CandidType)]
pub struct SubnetNodeMetrics {
    pub subnet_id: Principal,
    pub node_metrics: Vec<NodeMetrics>,
}

#[derive(Deserialize, Serialize)]
pub struct SubnetNodeMetricsStorable(pub Vec<SubnetNodeMetrics>);

#[derive(Debug, Deserialize, CandidType)]
pub struct SubnetNodeMetricsResponse {
    pub ts: u64,
    pub subnet_id: Principal,
    pub node_metrics: Vec<NodeMetrics>,
}

#[derive(Deserialize, CandidType)]
pub struct SubnetNodeMetricsArgs {
    pub ts: Option<u64>,
    pub subnet_id: Option<Principal>,
}

<<<<<<< HEAD
#[derive(Debug)]
pub struct RewardsMetrics {
    pub rewards_standard: u64,
    pub node_metrics: Vec<NodeMetrics>,
=======
#[derive(Debug, Deserialize, Serialize, CandidType)]
pub struct DailyFailureRateResponse {
    pub date_ts: TimestampNanos,
    pub failure_rate: f64,
>>>>>>> 23aa2241
}

#[derive(Debug, Deserialize, Serialize, CandidType)]
pub struct Rewards {
<<<<<<< HEAD
=======
    pub daily_failure_rate: Vec<DailyFailureRateResponse>,
>>>>>>> 23aa2241
    pub rewards_standard: f64,
    pub rewards_with_penalty: f64,
}

#[derive(Debug, Deserialize, CandidType)]
pub struct NodeRewardsResponse {
    pub node_id: Principal,
    pub node_rewards: Rewards,
}

#[derive(Deserialize, CandidType)]
pub struct NodeRewardsArgs {
    pub from_ts: u64,
    pub to_ts: u64,
}<|MERGE_RESOLUTION|>--- conflicted
+++ resolved
@@ -36,25 +36,15 @@
     pub subnet_id: Option<Principal>,
 }
 
-<<<<<<< HEAD
-#[derive(Debug)]
-pub struct RewardsMetrics {
-    pub rewards_standard: u64,
-    pub node_metrics: Vec<NodeMetrics>,
-=======
 #[derive(Debug, Deserialize, Serialize, CandidType)]
 pub struct DailyFailureRateResponse {
     pub date_ts: TimestampNanos,
     pub failure_rate: f64,
->>>>>>> 23aa2241
 }
 
 #[derive(Debug, Deserialize, Serialize, CandidType)]
 pub struct Rewards {
-<<<<<<< HEAD
-=======
     pub daily_failure_rate: Vec<DailyFailureRateResponse>,
->>>>>>> 23aa2241
     pub rewards_standard: f64,
     pub rewards_with_penalty: f64,
 }
