--- conflicted
+++ resolved
@@ -6,73 +6,6 @@
 use ic_management_canister_types::{NodeMetricsHistoryArgs, NodeMetricsHistoryResponse};
 use ic_protobuf::registry::subnet::v1::SubnetListRecord;
 
-<<<<<<< HEAD
-use crate::types::{NodeMetricsStored, NodeMetricsStoredKey};
-use crate::{
-    stable_memory,
-    types::{PrincipalNodeMetricsHistory, TimestampNanos},
-};
-
-fn store_results(results: BTreeMap<NodeMetricsStoredKey, NodeMetricsStored>) {
-    for (timestamp, storable) in results {
-        stable_memory::insert(timestamp, storable)
-    }
-}
-
-fn get_daily_proposed_failed(new_node_metrics: &ic_management_canister_types::NodeMetrics) -> (u64, u64) {
-    let principal = new_node_metrics.node_id.0;
-    let existing_metrics = stable_memory::latest_metrics(principal);
-    let new_failed_total = new_node_metrics.num_block_failures_total;
-    let new_proposed_total = new_node_metrics.num_blocks_proposed_total;
-
-    let (num_blocks_proposed, num_blocks_failed) = match existing_metrics {
-        Some(existing_metrics_value) => {
-            let existing_failed_total = existing_metrics_value.num_blocks_failures_total;
-            let existing_proposed_total = existing_metrics_value.num_blocks_proposed_total;
-
-            if existing_failed_total > new_failed_total || existing_proposed_total > new_proposed_total {
-                // This is the case when the node gets redeployed
-                (new_proposed_total, new_failed_total)
-            } else {
-                (new_proposed_total - existing_proposed_total, new_failed_total - existing_failed_total)
-            }
-        }
-        None => (new_proposed_total, new_failed_total),
-    };
-
-    (num_blocks_proposed, num_blocks_failed)
-}
-
-/// Transform metrics
-///
-/// Groups the metrics received by timestamp to fit the "storable" format
-fn transform_metrics(subnets_metrics: Vec<PrincipalNodeMetricsHistory>) -> BTreeMap<NodeMetricsStoredKey, NodeMetricsStored> {
-    let mut results = BTreeMap::new();
-
-    for (subnet_id, subnet_metrics) in subnets_metrics {
-        for ts_node_metrics in subnet_metrics {
-            let ts: TimestampNanos = ts_node_metrics.timestamp_nanos;
-
-            for node_metrics in ts_node_metrics.node_metrics {
-                let principal = node_metrics.node_id.0;
-                let node_metrics_key = (ts, principal);
-
-                let (new_blocks_proposed, new_blocks_failed) = get_daily_proposed_failed(&node_metrics);
-
-                let node_metrics_value = NodeMetricsStored {
-                    subnet_assigned: subnet_id.0,
-                    num_blocks_proposed_total: node_metrics.num_blocks_proposed_total,
-                    num_blocks_failures_total: node_metrics.num_block_failures_total,
-                    num_blocks_proposed: new_blocks_proposed,
-                    num_blocks_failed: new_blocks_failed,
-                };
-
-                results.insert(node_metrics_key, node_metrics_value);
-            }
-        }
-    }
-    results
-=======
 use crate::types::{NodeMetricsGrouped, NodeMetricsStored, NodeMetricsStoredKey};
 use crate::{
     stable_memory,
@@ -124,7 +57,6 @@
     }
 
     node_metrics_storable
->>>>>>> 920f55e1
 }
 
 /// Fetch metrics
