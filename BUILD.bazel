--- conflicted
+++ resolved
@@ -22,16 +22,9 @@
     cmd = "cp $< $@",
 )
 
-<<<<<<< HEAD
-py_console_script_binary(
-    name = "mkdocs",
-    pkg = "@python_deps//mkdocs:mkdocs",
-=======
-load("@rules_python//python/entry_points:py_console_script_binary.bzl", "py_console_script_binary")
 py_console_script_binary(
     name = "mkdocs",
     pkg = "@python_deps//mkdocs",
->>>>>>> 07497016
     data = [
         "mkdocs.yml",
         ":release-docs",
