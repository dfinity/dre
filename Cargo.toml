[workspace]

members = [
    "rs/cli",
    "rs/decentralization",
    "rs/ic-management-backend",
    "rs/ic-management-types",
    "rs/ic-observability/config-writer-common",
    "rs/ic-observability/log-noise-filter-backend",
    "rs/ic-observability/log-noise-filter-downloader",
    "rs/ic-observability/multiservice-discovery",
    "rs/ic-observability/multiservice-discovery-downloader",
    "rs/ic-observability/multiservice-discovery-shared",
    "rs/ic-observability/node-status-updater",
    "rs/ic-observability/obs-canister-clients",
    "rs/ic-observability/prometheus-config-updater",
    "rs/ic-observability/service-discovery",
    "rs/ic-observability/sns-downloader",
    "rs/log-fetcher",
    "rs/canister-log-fetcher",
    "rs/np-notifications",
    "rs/rollout-controller",
    "rs/slack-notifications",
    "rs/dre-canisters/trustworthy-node-metrics/src/trustworthy-node-metrics",
    "rs/dre-canisters/trustworthy-node-metrics/src/trustworthy-node-metrics-types",
    "rs/qualifier",
]

resolver = "2"

[workspace.package]
version = "0.5.5"
edition = "2021"
authors = ["IC Decentralized Reliability Engineering (DRE) Team"]
description = "Tooling for managing the Internet Computer"
documentation = "https://github.com/dfinity/dre/"
license = "Apache-2.0"

[workspace.dependencies]
actix-web = { version = "4.9.0", default-features = false, features = [
    "compress-gzip",
    "macros",
] }
actix-rt = "2.10.0"
ahash = "0.8.11"
anyhow = "1.0.86"
async-recursion = "1.1.1"
axum-otel-metrics = "0.8.1"
axum = "0.7.5"
backoff = { version = "0.4.0", features = ["tokio"] }
backon = "0.4.4"
candid = "0.10.10"
chrono = { version = "0.4.38", features = ["serde"] }
clap-num = "1.1"
clap = { version = "4.5", features = [
    "derive",
    "env",
    "usage",
    "color",
    "help",
    "error-context",
    "suggestions",
    "wrap_help",
    "string",
    "cargo",
] }
clap_complete = "4.5.24"
clio = { version = "0.3.5", features = ["clap", "clap-parse"] }
colored = "2.1.0"
comfy-table = "7.1.1"
crossbeam = "0.8.4"
crossbeam-channel = "0.5.13"
cryptoki = "0.7.0"
custom_error = "1.9.2"
decentralization = { path = "rs/decentralization" }
trustworthy-node-metrics-types = { path = "rs/dre-canisters/trustworthy-node-metrics/src/trustworthy-node-metrics-types" }
dialoguer = "0.11.0"
dirs = "5.0.1"
dotenv = "0.15.0"
base64 = "0.22.1"
edit = "0.1.5"
env_logger = "0.11.5"
erased-serde = "0.4.5"
flate2 = "1.0.33"
fs-err = "2.11.0"
fs2 = "0.4.3"
futures = "0.3.30"
futures-util = "0.3.30"
hex = "0.4.3"
humantime = "2.1.0"
humantime-serde = "1.1.1"
ic-agent = "0.37.1"
octocrab = "0.39.0"
self_update = { version = "0.41.0", default-features = false, features = [
    "archive-tar",
    "rustls",
] }
ic-async-utils = { git = "https://github.com/dfinity/ic.git", rev = "f3a6cf88defb92e8b457d2438cb5b086b51e26b2" }
ic-base-types = { git = "https://github.com/dfinity/ic.git", rev = "f3a6cf88defb92e8b457d2438cb5b086b51e26b2" }
ic-canister-client = { git = "https://github.com/dfinity/ic.git", rev = "f3a6cf88defb92e8b457d2438cb5b086b51e26b2" }
ic-canister-client-sender = { git = "https://github.com/dfinity/ic.git", rev = "f3a6cf88defb92e8b457d2438cb5b086b51e26b2" }
ic-canisters = { path = "rs/ic-canisters" }
ic-nervous-system-common-test-keys = { git = "https://github.com/dfinity/ic.git", rev = "f3a6cf88defb92e8b457d2438cb5b086b51e26b2" }
ic-cdk = { git = "https://github.com/dfinity/cdk-rs.git", rev = "3e54016734c8f73fb3acabc9c9e72c960c85eb3b" }
ic-config = { git = "https://github.com/dfinity/ic.git", rev = "f3a6cf88defb92e8b457d2438cb5b086b51e26b2" }
ic-crypto-utils-threshold-sig-der = { git = "https://github.com/dfinity/ic.git", rev = "f3a6cf88defb92e8b457d2438cb5b086b51e26b2" }
ic-http-endpoints-metrics = { git = "https://github.com/dfinity/ic.git", rev = "f3a6cf88defb92e8b457d2438cb5b086b51e26b2" }
ic-interfaces-registry = { git = "https://github.com/dfinity/ic.git", rev = "f3a6cf88defb92e8b457d2438cb5b086b51e26b2" }
ic-management-backend = { path = "rs/ic-management-backend" }
ic-management-canister-types = { git = "https://github.com/dfinity/ic.git", rev = "f3a6cf88defb92e8b457d2438cb5b086b51e26b2" }
ic-management-types = { path = "rs/ic-management-types" }
ic-metrics = { git = "https://github.com/dfinity/ic.git", rev = "f3a6cf88defb92e8b457d2438cb5b086b51e26b2" }
ic-nns-common = { git = "https://github.com/dfinity/ic.git", rev = "f3a6cf88defb92e8b457d2438cb5b086b51e26b2" }
ic-nns-constants = { git = "https://github.com/dfinity/ic.git", rev = "f3a6cf88defb92e8b457d2438cb5b086b51e26b2" }
ic-nns-governance = { git = "https://github.com/dfinity/ic.git", rev = "f3a6cf88defb92e8b457d2438cb5b086b51e26b2" }
ic-nns-governance-api = { git = "https://github.com/dfinity/ic.git", rev = "f3a6cf88defb92e8b457d2438cb5b086b51e26b2" }
ic-protobuf = { git = "https://github.com/dfinity/ic.git", rev = "f3a6cf88defb92e8b457d2438cb5b086b51e26b2" }
ic-registry-client = { git = "https://github.com/dfinity/ic.git", rev = "f3a6cf88defb92e8b457d2438cb5b086b51e26b2" }
ic-registry-client-fake = { git = "https://github.com/dfinity/ic.git", rev = "f3a6cf88defb92e8b457d2438cb5b086b51e26b2" }
ic-registry-client-helpers = { git = "https://github.com/dfinity/ic.git", rev = "f3a6cf88defb92e8b457d2438cb5b086b51e26b2" }
ic-registry-common-proto = { git = "https://github.com/dfinity/ic.git", rev = "f3a6cf88defb92e8b457d2438cb5b086b51e26b2" }
ic-registry-keys = { git = "https://github.com/dfinity/ic.git", rev = "f3a6cf88defb92e8b457d2438cb5b086b51e26b2" }
ic-registry-local-registry = { git = "https://github.com/dfinity/ic.git", rev = "f3a6cf88defb92e8b457d2438cb5b086b51e26b2" }
ic-registry-local-store = { git = "https://github.com/dfinity/ic.git", rev = "f3a6cf88defb92e8b457d2438cb5b086b51e26b2" }
ic-registry-local-store-artifacts = { git = "https://github.com/dfinity/ic.git", rev = "f3a6cf88defb92e8b457d2438cb5b086b51e26b2" }
ic-registry-nns-data-provider = { git = "https://github.com/dfinity/ic.git", rev = "f3a6cf88defb92e8b457d2438cb5b086b51e26b2" }
ic-registry-subnet-type = { git = "https://github.com/dfinity/ic.git", rev = "f3a6cf88defb92e8b457d2438cb5b086b51e26b2" }
ic-registry-transport = { git = "https://github.com/dfinity/ic.git", rev = "f3a6cf88defb92e8b457d2438cb5b086b51e26b2" }
ic-sys = { git = "https://github.com/dfinity/ic.git", rev = "f3a6cf88defb92e8b457d2438cb5b086b51e26b2" }
ic-types = { git = "https://github.com/dfinity/ic.git", rev = "f3a6cf88defb92e8b457d2438cb5b086b51e26b2" }
ic-nervous-system-root = { git = "https://github.com/dfinity/ic.git", rev = "f3a6cf88defb92e8b457d2438cb5b086b51e26b2" }
ic-nervous-system-clients = { git = "https://github.com/dfinity/ic.git", rev = "f3a6cf88defb92e8b457d2438cb5b086b51e26b2" }
ic-sns-wasm = { git = "https://github.com/dfinity/ic.git", rev = "f3a6cf88defb92e8b457d2438cb5b086b51e26b2" }
cycles-minting-canister = { git = "https://github.com/dfinity/ic.git", rev = "f3a6cf88defb92e8b457d2438cb5b086b51e26b2" }
ic-transport-types = "0.37.1"
ic-utils = "0.37.0"
itertools = "0.13.0"
keyring = { version = "3.2.1", features = [
    "apple-native",
    "sync-secret-service",
] }
lazy_static = "1.5.0"
log = "0.4.22"
<<<<<<< HEAD
lru = "0.12.4"
=======
>>>>>>> 0444f6f8
num-traits = "0.2"
opentelemetry = { version = "0.22.0", features = ["metrics"] }
pkcs11 = "0.5.0"
pretty_assertions = "1.4.0"
pretty_env_logger = "0.5.0"
prometheus-http-query = { version = "0.8.3", default-features = false, features = [
    "rustls-tls-webpki-roots",
] }
prometheus = { version = "0.13.4", features = ["process"] }
prost = "0.12"
rand = { version = "0.8.5", features = ["std_rng"] }
rand_seeder = "0.3.0"
regex = "1.10.6"
registry-canister = { git = "https://github.com/dfinity/ic.git", rev = "f3a6cf88defb92e8b457d2438cb5b086b51e26b2" }
reqwest = { version = "0.12", default-features = false, features = [
    "rustls-tls-webpki-roots",
    "blocking",
] }
retry = "2.0.0"
rstest = { version = "0.22.0", default-features = false }
<<<<<<< HEAD
rust_decimal = "1.36.0"  # or the latest version
rust_decimal_macros = "1.36.0"  # optional, for using macros
=======
rust_decimal = "1.36.0" # or the latest version
rust_decimal_macros = "1.36.0" # optional, for using macros
secrecy = { version = "0.8.0" }
>>>>>>> 0444f6f8
serde = { version = "1.0", features = ["derive"] }
serde_json = "1.0.128"
serde_yaml = "0.9.34"
shlex = "1.3.0"
sha2 = "0.10.8"
simple_asn1 = "0.6.2"
slog-async = { version = "2.8.0", features = ["nested-values"] }
slog-term = "2.9.1"
slog = { version = "2.7.0", features = [
    "max_level_trace",
    "nested-values",
    "release_max_level_debug",
    "release_max_level_trace",
] }
spinners = "4.1.1"
strum = { version = "0.26.3", features = ["derive"] }
strum_macros = "0.26.4"
tabled = "0.16.0"
tabular = "0.2"
tempfile = "3.12.0"
thiserror = "1.0.63"
tokio = { version = "1.40.0", features = ["full"] }
tokio-util = "0.7.12"
url = "2.5.2"
wiremock = "0.6.1"
human_bytes = "0.4"
mockall = "0.13.0"

# dre-canisters dependencies
ic-cdk-timers = { git = "https://github.com/dfinity/cdk-rs.git", rev = "3e54016734c8f73fb3acabc9c9e72c960c85eb3b" }
ic-cdk-macros = { git = "https://github.com/dfinity/cdk-rs.git", rev = "3e54016734c8f73fb3acabc9c9e72c960c85eb3b" }
ic-stable-structures = "0.6.5"
dfn_core = { git = "https://github.com/dfinity/ic.git", rev = "f3a6cf88defb92e8b457d2438cb5b086b51e26b2" }

# dre-airflow deps, should be replaced with dre-airflow once
indexmap = { version = "2.5.0", features = ["serde"] }

[profile.release]
# Add debug information to the release build (does NOT reduce the level of optimization!)
# Makes flamegraphs and backtraces more readable.
# https://doc.rust-lang.org/cargo/reference/manifest.html#the-profile-sections
debug = true<|MERGE_RESOLUTION|>--- conflicted
+++ resolved
@@ -141,10 +141,7 @@
 ] }
 lazy_static = "1.5.0"
 log = "0.4.22"
-<<<<<<< HEAD
 lru = "0.12.4"
-=======
->>>>>>> 0444f6f8
 num-traits = "0.2"
 opentelemetry = { version = "0.22.0", features = ["metrics"] }
 pkcs11 = "0.5.0"
@@ -165,14 +162,8 @@
 ] }
 retry = "2.0.0"
 rstest = { version = "0.22.0", default-features = false }
-<<<<<<< HEAD
 rust_decimal = "1.36.0"  # or the latest version
 rust_decimal_macros = "1.36.0"  # optional, for using macros
-=======
-rust_decimal = "1.36.0" # or the latest version
-rust_decimal_macros = "1.36.0" # optional, for using macros
-secrecy = { version = "0.8.0" }
->>>>>>> 0444f6f8
 serde = { version = "1.0", features = ["derive"] }
 serde_json = "1.0.128"
 serde_yaml = "0.9.34"
