--- conflicted
+++ resolved
@@ -8,12 +8,9 @@
     "rs/slack-notifications",
     "rs/np-notifications",
     "rs/log-fetcher",
-<<<<<<< HEAD
-=======
     "rs/canister-log-fetcher",
     # Canisters below
     "rs/canisters/node_status_canister/src/node_status_canister_backend",
->>>>>>> 12868a4c
 ]
 
 resolver = "2"
