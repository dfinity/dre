--- conflicted
+++ resolved
@@ -20,7 +20,6 @@
     "rs/canister-log-fetcher",
     "rs/slack-notifications",
     "rs/node-provider-rewards",
-    "rs/dre-canisters/node-provider-rewards",
     "rs/dre-canisters/node-provider-rewards-lib",
     "rs/dre-canisters/trustworthy-node-metrics/src/trustworthy-node-metrics",
     "rs/dre-canisters/trustworthy-node-metrics/src/trustworthy-node-metrics-types", "rs/ic-observability/general-testnet-service-discovery",
@@ -45,11 +44,7 @@
 ahash = "0.8.11"
 anyhow = "1.0.97"
 async-recursion = "1.1.1"
-<<<<<<< HEAD
-async-trait = "0.1.83"
-=======
 async-trait = "0.1.87"
->>>>>>> a062ebcc
 axum-otel-metrics = "0.8.1"
 axum = "0.7.9"
 backoff = { version = "0.4.0", features = ["tokio"] }
