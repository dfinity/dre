--- conflicted
+++ resolved
@@ -22,11 +22,8 @@
     "rs/rollout-controller",
     "rs/slack-notifications",
     "rs/dre-canisters/trustworthy-node-metrics/src/trustworthy-node-metrics",
-<<<<<<< HEAD
     "rs/qualifier",
-=======
     "rs/dre-canisters/trustworthy-node-metrics/src/trustworthy-node-metrics-types",
->>>>>>> 9adc280f
 ]
 
 resolver = "2"
