--- conflicted
+++ resolved
@@ -91,22 +91,14 @@
 humantime-serde = "1.1.1"
 ic-agent = "0.37.1"
 octocrab = "0.39.0"
-<<<<<<< HEAD
 self_update = { version = "0.41.0", default-features = false, features = [
     "archive-tar",
     "rustls",
 ] }
-ic-async-utils = { git = "https://github.com/dfinity/ic.git", rev = "0ca139ca39dfee21c8ca75e7fe37422df65e4b96" }
-ic-base-types = { git = "https://github.com/dfinity/ic.git", rev = "0ca139ca39dfee21c8ca75e7fe37422df65e4b96" }
-ic-canister-client = { git = "https://github.com/dfinity/ic.git", rev = "0ca139ca39dfee21c8ca75e7fe37422df65e4b96" }
-ic-canister-client-sender = { git = "https://github.com/dfinity/ic.git", rev = "0ca139ca39dfee21c8ca75e7fe37422df65e4b96" }
-=======
-self_update = { version = "0.41.0", features = ["archive-tar"] }
 ic-async-utils = { git = "https://github.com/dfinity/ic.git", rev = "f3a6cf88defb92e8b457d2438cb5b086b51e26b2" }
 ic-base-types = { git = "https://github.com/dfinity/ic.git", rev = "f3a6cf88defb92e8b457d2438cb5b086b51e26b2" }
 ic-canister-client = { git = "https://github.com/dfinity/ic.git", rev = "f3a6cf88defb92e8b457d2438cb5b086b51e26b2" }
 ic-canister-client-sender = { git = "https://github.com/dfinity/ic.git", rev = "f3a6cf88defb92e8b457d2438cb5b086b51e26b2" }
->>>>>>> 4da9d598
 ic-canisters = { path = "rs/ic-canisters" }
 ic-nervous-system-common-test-keys = { git = "https://github.com/dfinity/ic.git", rev = "f3a6cf88defb92e8b457d2438cb5b086b51e26b2" }
 ic-cdk = { git = "https://github.com/dfinity/cdk-rs.git", rev = "3e54016734c8f73fb3acabc9c9e72c960c85eb3b" }
