--- conflicted
+++ resolved
@@ -35,24 +35,6 @@
       wait_for_next_week: true
 
 releases:
-<<<<<<< HEAD
-  - rc_name: rc--2024-03-06_23-01
-    versions:
-      - name: default
-        version: 778d2bb870f858952ca9fbe69324f9864e3cf5e7
-        release_notes_ready: true
-      - name: p2p
-        version: fff20526e154f8b8d24373efd9b50f588d147e91
-        release_notes_ready: true
-  - rc_name: rc--2024-02-28_23-01
-    versions:
-      - name: default
-        version: 48da85ee6c03e8c15f3e90b21bf9ccae7b753ee6
-        release_notes_ready: true
-      - name: p2p
-        version: a2cf671f832c36c0153d4960148d3e676659a747
-        release_notes_ready: true
-=======
   - rc_name: rc--2024-03-20_23-01
     versions:
       - name: base
@@ -66,5 +48,4 @@
       - name: default
         version: 778d2bb870f858952ca9fbe69324f9864e3cf5e7
       - name: p2p
-        version: fff20526e154f8b8d24373efd9b50f588d147e91
->>>>>>> 3468ecf8
+        version: fff20526e154f8b8d24373efd9b50f588d147e91