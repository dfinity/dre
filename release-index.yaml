--- conflicted
+++ resolved
@@ -5,13 +5,10 @@
       # https://github.com/dfinity/ic/actions/runs/10492985355
       - name: base
         version: b0ade55f7e8999e2842fe3f49df163ba224b71a2
-<<<<<<< HEAD
-=======
       # Qualification pipeline:
       # https://github.com/dfinity-ops/release/actions/runs/10527526885/job/29171019069
       - name: canister-snapshots
         version: 3d6a76efba59d6f03026d6b7c1c9a1dfce96ee93
->>>>>>> f9a8a02e
   - rc_name: rc--2024-08-15_01-30
     versions:
       # Qualification pipeline:
