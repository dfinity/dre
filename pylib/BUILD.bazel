load("@python_deps//:requirements.bzl", "requirement")
load("@rules_python//python:defs.bzl", "py_library")

py_library(
    name = "pylib",
    srcs = glob(["*.py"]),
    visibility = ["//visibility:public"],
    deps = [
        requirement("tenacity"),
        requirement("paramiko"),
        requirement("requests"),
<<<<<<< HEAD
=======
        requirement("ansible"),
        requirement("GitPython"),
>>>>>>> 125b1475
    ],
)<|MERGE_RESOLUTION|>--- conflicted
+++ resolved
@@ -9,10 +9,6 @@
         requirement("tenacity"),
         requirement("paramiko"),
         requirement("requests"),
-<<<<<<< HEAD
-=======
-        requirement("ansible"),
         requirement("GitPython"),
->>>>>>> 125b1475
     ],
 )