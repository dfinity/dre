--- conflicted
+++ resolved
@@ -201,7 +201,6 @@
     return ""
 
 
-<<<<<<< HEAD
 # Cache codeowners across commits.
 __codeowners_cache: dict[str, dict[str, list[str]]] = {}
 
@@ -218,10 +217,15 @@
             filtered = [line for line in filtered if line and not line.startswith("#")]
             parsed = {}
             for line in filtered:
+                _LOGGER.info("Parsing CODEOWNERS, line: %s" % line)
                 result = line.split()
                 if len(result) <= 1:
                     continue
-                teams = [team.split("@dfinity/")[1] for team in result[1:]]
+                teams = [
+                    team.split("@dfinity/")[1]
+                    for team in result[1:]
+                    if "@dfinity/" in team
+                ]
                 pattern = result[0]
                 pattern = pattern if pattern.startswith("/") else "/" + pattern
                 pattern = pattern if not pattern.endswith("/") else pattern + "*"
@@ -229,27 +233,6 @@
                 parsed[pattern] = teams
         __codeowners_cache[cachekey] = parsed
     return __codeowners_cache[cachekey]
-=======
-def parse_codeowners(codeowners_path: str | pathlib.Path) -> dict[str, list[str]]:
-    with open(codeowners_path, encoding="utf8") as f:
-        codeowners = f.readlines()
-        filtered = [line.strip() for line in codeowners]
-        filtered = [line for line in filtered if line and not line.startswith("#")]
-        parsed = {}
-        for line in filtered:
-            _LOGGER.debug("Parsing CODEOWNERS, line: %s" % line)
-            result = line.split()
-            if len(result) <= 1:
-                continue
-            teams = [team.split("@dfinity/")[1] for team in result[1:] if "@dfinity/" in team]
-            pattern = result[0]
-            pattern = pattern if pattern.startswith("/") else "/" + pattern
-            pattern = pattern if not pattern.endswith("/") else pattern + "*"
-
-            parsed[pattern] = teams
-
-        return parsed
->>>>>>> c840b62b
 
 
 class ConventionalCommit(typing.TypedDict):
